--- conflicted
+++ resolved
@@ -190,24 +190,7 @@
     protected void onCryptoOperationCancelled() {
     }
 
-<<<<<<< HEAD
-    protected void onCryptoSetProgress(String msg, int progress, int max) {
-        ProgressDialogFragment progressDialogFragment =
-                (ProgressDialogFragment) getFragmentManager().findFragmentByTag("progressDialog");
-
-        if (progressDialogFragment == null) {
-            return;
-        }
-
-        progressDialogFragment.setProgress(msg, progress, max);
-
-    }
-
-    @SuppressWarnings("unused") // it's an EventBus method
-    public void onEventMainThread(OperationResult result) {
-=======
     public void onHandleResult(OperationResult result) {
->>>>>>> 8da88f33
 
         if (result instanceof InputPendingResult) {
             InputPendingResult pendingResult = (InputPendingResult) result;
@@ -230,12 +213,4 @@
 
     }
 
-<<<<<<< HEAD
-    @SuppressWarnings("unused") // it's an EventBus method
-    public void onEventMainThread(ProgressEvent event) {
-        onCryptoSetProgress(event.mMessage, event.mProgress, event.mMax);
-    }
-=======
->>>>>>> 8da88f33
-
 }