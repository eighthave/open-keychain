/*
 * Copyright (C) 2014 Dominik Schürmann <dominik@dominikschuermann.de>
 * Copyright (C) 2014 Vincent Breitmoser <v.breitmoser@mugenguild.com>
 *
 * This program is free software: you can redistribute it and/or modify
 * it under the terms of the GNU General Public License as published by
 * the Free Software Foundation, either version 3 of the License, or
 * (at your option) any later version.
 *
 * This program is distributed in the hope that it will be useful,
 * but WITHOUT ANY WARRANTY; without even the implied warranty of
 * MERCHANTABILITY or FITNESS FOR A PARTICULAR PURPOSE.  See the
 * GNU General Public License for more details.
 *
 * You should have received a copy of the GNU General Public License
 * along with this program.  If not, see <http://www.gnu.org/licenses/>.
 */

package org.sufficientlysecure.keychain.ui;

import android.annotation.TargetApi;
import android.content.Intent;
import android.os.AsyncTask;
import android.os.Build;
import android.os.Build.VERSION;
import android.os.Build.VERSION_CODES;
import android.os.Bundle;
import android.view.View;

import org.sufficientlysecure.keychain.R;
import org.sufficientlysecure.keychain.compatibility.ClipboardReflection;
import org.sufficientlysecure.keychain.pgp.PgpHelper;
import org.sufficientlysecure.keychain.service.results.OperationResult;
import org.sufficientlysecure.keychain.ui.util.SubtleAttentionSeeker;

import java.util.regex.Matcher;

public class DecryptActivity extends DrawerActivity {

    @Override
    public void onCreate(Bundle savedInstanceState) {
        super.onCreate(savedInstanceState);

        setContentView(R.layout.decrypt_activity);

        activateDrawerNavigation(savedInstanceState);

        View actionFile = findViewById(R.id.decrypt_files);
        View actionFromClipboard = findViewById(R.id.decrypt_from_clipboard);

        actionFile.setOnClickListener(new View.OnClickListener() {
            @Override
            public void onClick(View v) {
                Intent filesDecrypt = new Intent(DecryptActivity.this, DecryptFilesActivity.class);
                filesDecrypt.setAction(DecryptFilesActivity.ACTION_DECRYPT_DATA_OPEN);
                startActivity(filesDecrypt);
            }
        });

        actionFromClipboard.setOnClickListener(new View.OnClickListener() {
            @Override
            public void onClick(View v) {
                Intent clipboardDecrypt = new Intent(DecryptActivity.this, DecryptTextActivity.class);
                clipboardDecrypt.setAction(DecryptTextActivity.ACTION_DECRYPT_FROM_CLIPBOARD);
                startActivityForResult(clipboardDecrypt, 0);
            }
        });
    }

    @TargetApi(VERSION_CODES.HONEYCOMB)
    @Override
    protected void onResume() {
        super.onResume();

        // This is an eye candy ice cream sandwich feature, nvm on versions below
        if (Build.VERSION.SDK_INT >= VERSION_CODES.ICE_CREAM_SANDWICH) {

            // get text from clipboard
<<<<<<< HEAD
            final CharSequence clipboardText = ClipboardReflection.getClipboardText(DecryptActivity.this);

            AsyncTask<String, Void, Boolean> tadaTask = new AsyncTask<String, Void, Boolean>() {
=======
            final CharSequence clipboardText =
                    ClipboardReflection.getClipboardText(DecryptActivity.this);

            // if it's null, nothing to do here /o/
            if (clipboardText == null) {
                return;
            }

            new AsyncTask<Void, Void, Boolean>() {
>>>>>>> 4b4e885e
                @Override
                protected Boolean doInBackground(String... clipboardText) {

                    // see if it looks like a pgp thing
                    Matcher matcher = PgpHelper.PGP_MESSAGE.matcher(clipboardText[0]);
                    boolean animate = matcher.matches();

                    // see if it looks like another pgp thing
                    if (!animate) {
                        matcher = PgpHelper.PGP_CLEARTEXT_SIGNATURE.matcher(clipboardText[0]);
                        animate = matcher.matches();
                    }
                    return animate;
                }

                @Override
                protected void onPostExecute(Boolean animate) {
                    super.onPostExecute(animate);

                    // if so, animate the clipboard icon just a bit~
                    if (animate) {
                        SubtleAttentionSeeker.tada(findViewById(R.id.clipboard_icon), 1.5f).start();
                    }
                }
<<<<<<< HEAD
            };

            if (clipboardText != null) {
                tadaTask.execute(clipboardText.toString());
            }
=======
            }.execute();
>>>>>>> 4b4e885e
        }
    }

    @Override
    protected void onActivityResult(int requestCode, int resultCode, Intent data) {
        // if a result has been returned, display a notify
        if (data != null && data.hasExtra(OperationResult.EXTRA_RESULT)) {
            OperationResult result = data.getParcelableExtra(OperationResult.EXTRA_RESULT);
            result.createNotify(this).show();
        } else {
            super.onActivityResult(requestCode, resultCode, data);
        }
    }
}<|MERGE_RESOLUTION|>--- conflicted
+++ resolved
@@ -76,11 +76,6 @@
         if (Build.VERSION.SDK_INT >= VERSION_CODES.ICE_CREAM_SANDWICH) {
 
             // get text from clipboard
-<<<<<<< HEAD
-            final CharSequence clipboardText = ClipboardReflection.getClipboardText(DecryptActivity.this);
-
-            AsyncTask<String, Void, Boolean> tadaTask = new AsyncTask<String, Void, Boolean>() {
-=======
             final CharSequence clipboardText =
                     ClipboardReflection.getClipboardText(DecryptActivity.this);
 
@@ -89,8 +84,7 @@
                 return;
             }
 
-            new AsyncTask<Void, Void, Boolean>() {
->>>>>>> 4b4e885e
+            new AsyncTask<String, Void, Boolean>() {
                 @Override
                 protected Boolean doInBackground(String... clipboardText) {
 
@@ -115,15 +109,7 @@
                         SubtleAttentionSeeker.tada(findViewById(R.id.clipboard_icon), 1.5f).start();
                     }
                 }
-<<<<<<< HEAD
-            };
-
-            if (clipboardText != null) {
-                tadaTask.execute(clipboardText.toString());
-            }
-=======
-            }.execute();
->>>>>>> 4b4e885e
+            }.execute(clipboardText.toString());
         }
     }
 
