--- conflicted
+++ resolved
@@ -18,24 +18,17 @@
 
 package org.sufficientlysecure.keychain.ui;
 
-<<<<<<< HEAD
 import java.io.IOException;
-
-=======
 import android.content.ContentResolver;
 import android.content.Context;
 import android.content.Intent;
->>>>>>> b3257e0f
 import android.database.Cursor;
 import android.graphics.Bitmap;
 import android.net.Uri;
 import android.os.Build;
 import android.os.Bundle;
-<<<<<<< HEAD
 import android.os.Handler;
-=======
 import android.provider.ContactsContract;
->>>>>>> b3257e0f
 import android.support.v4.app.LoaderManager;
 import android.support.v4.content.Loader;
 import android.support.v7.widget.CardView;
@@ -45,32 +38,26 @@
 import android.view.LayoutInflater;
 import android.view.View;
 import android.view.ViewGroup;
-<<<<<<< HEAD
 import android.widget.AdapterView;
 import android.widget.AdapterView.OnItemClickListener;
 import android.widget.ListView;
 import android.widget.TextView;
-=======
 import android.widget.*;
->>>>>>> b3257e0f
 
 import org.sufficientlysecure.keychain.Constants;
 import org.sufficientlysecure.keychain.R;
 import org.sufficientlysecure.keychain.compatibility.DialogFragmentWorkaround;
-<<<<<<< HEAD
 import org.sufficientlysecure.keychain.ui.adapter.LinkedIdsAdapter;
 import org.sufficientlysecure.keychain.ui.adapter.UserIdsAdapter;
 import org.sufficientlysecure.keychain.ui.dialog.UserIdInfoDialogFragment;
 import org.sufficientlysecure.keychain.ui.linked.LinkedIdViewFragment;
 import org.sufficientlysecure.keychain.ui.linked.LinkedIdViewFragment.OnIdentityLoadedListener;
 import org.sufficientlysecure.keychain.util.FilterCursorWrapper;
-=======
 import org.sufficientlysecure.keychain.pgp.KeyRing;
 import org.sufficientlysecure.keychain.provider.KeychainContract;
 import org.sufficientlysecure.keychain.ui.adapter.UserIdsAdapter;
 import org.sufficientlysecure.keychain.ui.dialog.UserIdInfoDialogFragment;
 import org.sufficientlysecure.keychain.util.ContactHelper;
->>>>>>> b3257e0f
 import org.sufficientlysecure.keychain.util.Log;
 
 public class ViewKeyFragment extends LoaderFragment implements
@@ -223,9 +210,6 @@
         }
     }
 
-<<<<<<< HEAD
-    private void loadData(Uri dataUri, boolean isSecret, byte[] fingerprint) {
-=======
     /**
      * Checks if a system contact exists for given masterKeyId, and if it does, sets name, picture
      * and onClickListener for the linked system contact's layout
@@ -269,45 +253,7 @@
         context.startActivity(intent);
     }
 
-    @Override
-    public void onActivityCreated(Bundle savedInstanceState) {
-        super.onActivityCreated(savedInstanceState);
-
-        Uri dataUri = getArguments().getParcelable(ARG_DATA_URI);
-        if (dataUri == null) {
-            Log.e(Constants.TAG, "Data missing. Should be Uri of key!");
-            getActivity().finish();
-            return;
-        }
-
-        loadData(dataUri);
-    }
-
-
-    // These are the rows that we will retrieve.
-    static final String[] UNIFIED_PROJECTION = new String[]{
-            KeychainContract.KeyRings._ID,
-            KeychainContract.KeyRings.MASTER_KEY_ID,
-            KeychainContract.KeyRings.USER_ID,
-            KeychainContract.KeyRings.IS_REVOKED,
-            KeychainContract.KeyRings.IS_EXPIRED,
-            KeychainContract.KeyRings.VERIFIED,
-            KeychainContract.KeyRings.HAS_ANY_SECRET,
-            KeychainContract.KeyRings.FINGERPRINT,
-            KeychainContract.KeyRings.HAS_ENCRYPT
-    };
-
-    static final int INDEX_MASTER_KEY_ID = 1;
-    static final int INDEX_USER_ID = 2;
-    static final int INDEX_IS_REVOKED = 3;
-    static final int INDEX_IS_EXPIRED = 4;
-    static final int INDEX_VERIFIED = 5;
-    static final int INDEX_HAS_ANY_SECRET = 6;
-    static final int INDEX_FINGERPRINT = 7;
-    static final int INDEX_HAS_ENCRYPT = 8;
-
-    private void loadData(Uri dataUri) {
->>>>>>> b3257e0f
+    private void loadData(Uri dataUri, boolean isSecret, byte[] fingerprint) {
         mDataUri = dataUri;
         mIsSecret = isSecret;
         mFingerprint = fingerprint;
@@ -342,44 +288,11 @@
         }
     }
 
-<<<<<<< HEAD
+    @Override
     public void onLoadFinished(Loader<Cursor> loader, Cursor cursor) {
         // Swap the new cursor in. (The framework will take care of closing the
         // old cursor once we return.)
         switch (loader.getId()) {
-=======
-    @Override
-    public void onLoadFinished(Loader<Cursor> loader, Cursor data) {
-        /* TODO better error handling? May cause problems when a key is deleted,
-         * because the notification triggers faster than the activity closes.
-         */
-        // Avoid NullPointerExceptions...
-        if (data.getCount() == 0) {
-            return;
-        }
-        // Swap the new cursor in. (The framework will take care of closing the
-        // old cursor once we return.)
-        switch (loader.getId()) {
-            case LOADER_ID_UNIFIED: {
-                if (data.moveToFirst()) {
-
-                    mIsSecret = data.getInt(INDEX_HAS_ANY_SECRET) != 0;
-                    if (mName == null) {//to ensure we load the linked system contact only once
-                        String[] mainUserId = KeyRing.splitUserId(data.getString(INDEX_USER_ID));
-                        mName = mainUserId[0];
-                        long masterKeyId = data.getLong(INDEX_MASTER_KEY_ID);
-                        loadLinkedSystemContact(mName, masterKeyId);
-                    }
-                    // load user ids after we know if it's a secret key
-                    mUserIdsAdapter = new UserIdsAdapter(getActivity(), null, 0, !mIsSecret, null);
-                    mUserIds.setAdapter(mUserIdsAdapter);
-                    getLoaderManager().initLoader(LOADER_ID_USER_IDS, null, this);
-
-                    break;
-                }
-            }
-
->>>>>>> b3257e0f
             case LOADER_ID_USER_IDS: {
                 mUserIdsAdapter.swapCursor(cursor);
                 break;
