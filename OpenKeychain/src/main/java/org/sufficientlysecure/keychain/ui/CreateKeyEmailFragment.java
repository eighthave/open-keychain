/*
 * Copyright (C) 2014 Dominik Schürmann <dominik@dominikschuermann.de>
 *
 * This program is free software: you can redistribute it and/or modify
 * it under the terms of the GNU General Public License as published by
 * the Free Software Foundation, either version 3 of the License, or
 * (at your option) any later version.
 *
 * This program is distributed in the hope that it will be useful,
 * but WITHOUT ANY WARRANTY; without even the implied warranty of
 * MERCHANTABILITY or FITNESS FOR A PARTICULAR PURPOSE.  See the
 * GNU General Public License for more details.
 *
 * You should have received a copy of the GNU General Public License
 * along with this program.  If not, see <http://www.gnu.org/licenses/>.
 */

package org.sufficientlysecure.keychain.ui;

import android.app.Activity;
import android.os.Bundle;
import android.os.Handler;
import android.os.Message;
import android.os.Messenger;
import android.support.v4.app.Fragment;
import android.support.v7.widget.DefaultItemAnimator;
import android.support.v7.widget.LinearLayoutManager;
import android.support.v7.widget.RecyclerView;
import android.util.Patterns;
import android.view.LayoutInflater;
import android.view.View;
import android.view.ViewGroup;
import android.widget.Button;
import android.widget.EditText;
import android.widget.ImageButton;
import android.widget.TextView;

import org.sufficientlysecure.keychain.R;
import org.sufficientlysecure.keychain.ui.CreateKeyActivity.FragAction;
import org.sufficientlysecure.keychain.ui.dialog.AddEmailDialogFragment;
import org.sufficientlysecure.keychain.ui.dialog.SetPassphraseDialogFragment;
import org.sufficientlysecure.keychain.ui.util.Notify;
import org.sufficientlysecure.keychain.ui.widget.EmailEditText;

import java.util.ArrayList;
import java.util.List;
import java.util.regex.Pattern;

public class CreateKeyEmailFragment extends Fragment {
    private CreateKeyActivity mCreateKeyActivity;
    private EmailEditText mEmailEdit;
    private ArrayList<EmailAdapter.ViewModel> mAdditionalEmailModels;
    private EmailAdapter mEmailAdapter;

    /**
     * Creates new instance of this fragment
     */
    public static CreateKeyEmailFragment newInstance() {
        CreateKeyEmailFragment frag = new CreateKeyEmailFragment();

        Bundle args = new Bundle();
        frag.setArguments(args);

        return frag;
    }

    /**
     * Checks if text of given EditText is not empty. If it is empty an error is
     * set and the EditText gets the focus.
     *
     * @param editText
     * @return true if EditText is not empty
     */
    private boolean isMainEmailValid(EditText editText) {
        boolean output = true;
        if (!checkEmail(editText.getText().toString(), false)) {
            editText.setError(getString(R.string.create_key_empty));
            editText.requestFocus();
            output = false;
        } else {
            editText.setError(null);
        }

        return output;
    }

    @Override
    public View onCreateView(LayoutInflater inflater, ViewGroup container, Bundle savedInstanceState) {
        View view = inflater.inflate(R.layout.create_key_email_fragment, container, false);

        mEmailEdit = (EmailEditText) view.findViewById(R.id.create_key_email);
        View backButton = view.findViewById(R.id.create_key_back_button);
        View nextButton = view.findViewById(R.id.create_key_next_button);
        RecyclerView emailsRecyclerView = (RecyclerView) view.findViewById(R.id.create_key_emails);

        // initial values
        mEmailEdit.setText(mCreateKeyActivity.mEmail);

        // focus empty edit fields
        if (mCreateKeyActivity.mEmail == null) {
            mEmailEdit.requestFocus();
        }
        backButton.setOnClickListener(new View.OnClickListener() {
            @Override
            public void onClick(View v) {
                mCreateKeyActivity.loadFragment(null, FragAction.TO_LEFT);
            }
        });
        nextButton.setOnClickListener(new View.OnClickListener() {
            @Override
            public void onClick(View v) {
                nextClicked();
            }
        });
        emailsRecyclerView.setHasFixedSize(true);
        emailsRecyclerView.setLayoutManager(new LinearLayoutManager(getActivity()));
        emailsRecyclerView.setItemAnimator(new DefaultItemAnimator());

        // initial values
        if (mAdditionalEmailModels == null) {
            mAdditionalEmailModels = new ArrayList<>();
        }
        if (mEmailAdapter == null) {
            mEmailAdapter = new EmailAdapter(mAdditionalEmailModels, new View.OnClickListener() {
                @Override
                public void onClick(View v) {
                    addEmail();
                }
            });

            if (mCreateKeyActivity.mAdditionalEmails != null) {
                mEmailAdapter.addAll(mCreateKeyActivity.mAdditionalEmails);
            }
        }

        emailsRecyclerView.setAdapter(mEmailAdapter);

        return view;
    }

    /**
     * Checks if a given email is valid
     *
     * @param email
     * @param additionalEmail
     * @return
     */
    private boolean checkEmail(String email, boolean additionalEmail) {
        //check for email format or if the user did any input
        if (!isEmailFormatValid(email)) {
            Notify.create(getActivity(),
                    getString(R.string.create_key_email_invalid_email),
                    Notify.LENGTH_LONG, Notify.Style.ERROR).show();
            return false;
        }

        //check for duplicated emails
        if (!additionalEmail && isEmailDuplicatedInsideAdapter(email) || additionalEmail &&
                mEmailEdit.getText().length() > 0 && email.equals(mEmailEdit.getText().toString())) {
            Notify.create(getActivity(),
                    getString(R.string.create_key_email_already_exists_text),
                    Notify.LENGTH_LONG, Notify.Style.ERROR).show();
            return false;
        }

        return true;
    }

    /**
     * Checks the email format
     * Uses the default Android Email Pattern
     *
     * @param email
     * @return
     */
    private boolean isEmailFormatValid(String email) {
        Pattern emailPattern = Patterns.EMAIL_ADDRESS;

        //check for email format or if the user did any input
        return !(email.length() == 0 || !emailPattern.matcher(email).matches());
    }

    /**
     * Checks for duplicated emails inside the additional email adapter.
     *
     * @param email
     * @return
     */
    private boolean isEmailDuplicatedInsideAdapter(String email) {
        //check for duplicated emails inside the adapter
        for (EmailAdapter.ViewModel model : mAdditionalEmailModels) {
            if (email.equals(model.email)) {
                return true;
            }
        }

        return false;
    }

    /**
     * Displays a dialog fragment for the user to input a valid email.
     */
    private void addEmail() {
        Handler returnHandler = new Handler() {
            @Override
            public void handleMessage(Message message) {
                if (message.what == SetPassphraseDialogFragment.MESSAGE_OKAY) {
                    Bundle data = message.getData();

                    String email = data.getString(AddEmailDialogFragment.MESSAGE_DATA_EMAIL);
<<<<<<< HEAD

                    if (email.length() > 0 && mEmailEdit.getText().length() > 0 &&
                            email.equals(mEmailEdit.getText().toString())) {
                        Notify.create(getActivity(),
                                getString(R.string.create_key_email_already_exists_text),
                                Notify.LENGTH_LONG, Notify.Style.ERROR).show(CreateKeyEmailFragment.this);
                        return;
                    }
                    //check for duplicated emails inside the adapter
                    for (EmailAdapter.ViewModel model : mAdditionalEmailModels) {
                        if (email.equals(model.email)) {
                            Notify.create(getActivity(),
                                    getString(R.string.create_key_email_already_exists_text),
                                    Notify.LENGTH_LONG, Notify.Style.ERROR).show(CreateKeyEmailFragment.this);
                            return;
                        }
                    }

                    // add new user id
                    mEmailAdapter.add(email);
=======
                    if (checkEmail(email, true)) {
                        // add new user id
                        mEmailAdapter.add(email);
                    }
>>>>>>> e159e619
                }
            }
        };
        // Create a new Messenger for the communication back
        Messenger messenger = new Messenger(returnHandler);

        AddEmailDialogFragment addEmailDialog = AddEmailDialogFragment.newInstance(messenger);
        addEmailDialog.show(getActivity().getSupportFragmentManager(), "addEmailDialog");
    }

    @Override
    public void onAttach(Activity activity) {
        super.onAttach(activity);
        mCreateKeyActivity = (CreateKeyActivity) getActivity();
    }

    private void nextClicked() {
        if (isMainEmailValid(mEmailEdit)) {
            // save state
            mCreateKeyActivity.mEmail = mEmailEdit.getText().toString();
            mCreateKeyActivity.mAdditionalEmails = getAdditionalEmails();

            CreateKeyPassphraseFragment frag = CreateKeyPassphraseFragment.newInstance();
            mCreateKeyActivity.loadFragment(frag, FragAction.TO_RIGHT);
        }
    }

    private ArrayList<String> getAdditionalEmails() {
        ArrayList<String> emails = new ArrayList<>();
        for (EmailAdapter.ViewModel holder : mAdditionalEmailModels) {
            emails.add(holder.toString());
        }
        return emails;
    }

    @Override
    public void onSaveInstanceState(Bundle outState) {
        super.onSaveInstanceState(outState);
        // save state in activity
        mCreateKeyActivity.mAdditionalEmails = getAdditionalEmails();
    }

    public static class EmailAdapter extends RecyclerView.Adapter<RecyclerView.ViewHolder> {
        private List<ViewModel> mDataset;
        private View.OnClickListener mFooterOnClickListener;
        private static final int TYPE_FOOTER = 0;
        private static final int TYPE_ITEM = 1;

        public static class ViewModel {
            String email;

            ViewModel(String email) {
                this.email = email;
            }

            @Override
            public String toString() {
                return email;
            }
        }

        // Provide a reference to the views for each data item
        // Complex data items may need more than one view per item, and
        // you provide access to all the views for a data item in a view holder
        class ViewHolder extends RecyclerView.ViewHolder {
            public TextView mTextView;
            public ImageButton mDeleteButton;

            public ViewHolder(View itemView) {
                super(itemView);
                mTextView = (TextView) itemView.findViewById(R.id.create_key_email_item_email);
                mDeleteButton = (ImageButton) itemView.findViewById(R.id.create_key_email_item_delete_button);
            }
        }

        class FooterHolder extends RecyclerView.ViewHolder {
            public Button mAddButton;

            public FooterHolder(View itemView) {
                super(itemView);
                mAddButton = (Button) itemView.findViewById(R.id.create_key_add_email);
            }
        }

        // Provide a suitable constructor (depends on the kind of dataset)
        public EmailAdapter(List<ViewModel> myDataset, View.OnClickListener onFooterClickListener) {
            mDataset = myDataset;
            mFooterOnClickListener = onFooterClickListener;
        }

        // Create new views (invoked by the layout manager)
        @Override
        public RecyclerView.ViewHolder onCreateViewHolder(ViewGroup parent, int viewType) {
            if (viewType == TYPE_FOOTER) {
                View v = LayoutInflater.from(parent.getContext())
                        .inflate(R.layout.create_key_email_list_footer, parent, false);
                return new FooterHolder(v);
            } else {
                //inflate your layout and pass it to view holder
                View v = LayoutInflater.from(parent.getContext())
                        .inflate(R.layout.create_key_email_list_item, parent, false);
                return new ViewHolder(v);
            }
        }

        // Replace the contents of a view (invoked by the layout manager)
        @Override
        public void onBindViewHolder(RecyclerView.ViewHolder holder, final int position) {
            if (holder instanceof FooterHolder) {
                FooterHolder thisHolder = (FooterHolder) holder;
                thisHolder.mAddButton.setOnClickListener(mFooterOnClickListener);
            } else if (holder instanceof ViewHolder) {
                ViewHolder thisHolder = (ViewHolder) holder;
                // - get element from your dataset at this position
                // - replace the contents of the view with that element
                final ViewModel model = mDataset.get(position);

                thisHolder.mTextView.setText(model.email);
                thisHolder.mDeleteButton.setOnClickListener(new View.OnClickListener() {
                    @Override
                    public void onClick(View v) {
                        remove(model);
                    }
                });
            }
        }

        // Return the size of your dataset (invoked by the layout manager)
        @Override
        public int getItemCount() {
            return mDataset.size() + 1;
        }

        @Override
        public int getItemViewType(int position) {
            if (isPositionFooter(position)) {
                return TYPE_FOOTER;
            } else {
                return TYPE_ITEM;
            }
        }

        private boolean isPositionFooter(int position) {
            return position == mDataset.size();
        }

        public void add(String email) {
            mDataset.add(new ViewModel(email));
            notifyItemInserted(mDataset.size() - 1);
        }

        private void addAll(ArrayList<String> emails) {
            for (String email : emails) {
                mDataset.add(new EmailAdapter.ViewModel(email));
            }
        }

        public void remove(ViewModel model) {
            int position = mDataset.indexOf(model);
            mDataset.remove(position);
            notifyItemRemoved(position);
        }
    }

}<|MERGE_RESOLUTION|>--- conflicted
+++ resolved
@@ -208,33 +208,11 @@
                     Bundle data = message.getData();
 
                     String email = data.getString(AddEmailDialogFragment.MESSAGE_DATA_EMAIL);
-<<<<<<< HEAD
-
-                    if (email.length() > 0 && mEmailEdit.getText().length() > 0 &&
-                            email.equals(mEmailEdit.getText().toString())) {
-                        Notify.create(getActivity(),
-                                getString(R.string.create_key_email_already_exists_text),
-                                Notify.LENGTH_LONG, Notify.Style.ERROR).show(CreateKeyEmailFragment.this);
-                        return;
-                    }
-                    //check for duplicated emails inside the adapter
-                    for (EmailAdapter.ViewModel model : mAdditionalEmailModels) {
-                        if (email.equals(model.email)) {
-                            Notify.create(getActivity(),
-                                    getString(R.string.create_key_email_already_exists_text),
-                                    Notify.LENGTH_LONG, Notify.Style.ERROR).show(CreateKeyEmailFragment.this);
-                            return;
-                        }
-                    }
-
-                    // add new user id
-                    mEmailAdapter.add(email);
-=======
+
                     if (checkEmail(email, true)) {
                         // add new user id
                         mEmailAdapter.add(email);
                     }
->>>>>>> e159e619
                 }
             }
         };
