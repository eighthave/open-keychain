/*
 * Copyright (C) 2014 Dominik Schürmann <dominik@dominikschuermann.de>
 * Copyright (C) 2014 Vincent Breitmoser <v.breitmoser@mugenguild.com>
 *
 * This program is free software: you can redistribute it and/or modify
 * it under the terms of the GNU General Public License as published by
 * the Free Software Foundation, either version 3 of the License, or
 * (at your option) any later version.
 *
 * This program is distributed in the hope that it will be useful,
 * but WITHOUT ANY WARRANTY; without even the implied warranty of
 * MERCHANTABILITY or FITNESS FOR A PARTICULAR PURPOSE.  See the
 * GNU General Public License for more details.
 *
 * You should have received a copy of the GNU General Public License
 * along with this program.  If not, see <http://www.gnu.org/licenses/>.
 */

package org.sufficientlysecure.keychain.operations.results;

import android.app.Activity;
import android.content.Intent;
import android.content.res.Resources;
import android.os.Parcel;
import android.os.Parcelable;
import android.support.annotation.NonNull;

import org.sufficientlysecure.keychain.Constants;
import org.sufficientlysecure.keychain.R;
import org.sufficientlysecure.keychain.ui.LogDisplayActivity;
import org.sufficientlysecure.keychain.ui.LogDisplayFragment;
import org.sufficientlysecure.keychain.ui.util.Notify;
import org.sufficientlysecure.keychain.ui.util.Notify.ActionListener;
import org.sufficientlysecure.keychain.ui.util.Notify.Showable;
import org.sufficientlysecure.keychain.ui.util.Notify.Style;
import org.sufficientlysecure.keychain.util.IterableIterator;
import org.sufficientlysecure.keychain.util.Log;
import org.sufficientlysecure.keychain.util.ParcelableCache;

import java.util.ArrayList;
import java.util.Arrays;
import java.util.Iterator;
import java.util.List;

/**
 * Represent the result of an operation.
 *
 * This class holds a result and the log of an operation. It can be subclassed
 * to include typed additional information specific to the operation. To keep
 * the class structure (somewhat) simple, this class contains an exhaustive
 * list (ie, enum) of all possible log types, which should in all cases be tied
 * to string resource ids.
 */
public abstract class OperationResult implements Parcelable {

    final static String INDENTATION_WHITESPACE = "                                                                ";

    public static final String EXTRA_RESULT = "operation_result";

    /**
     * Instead of parceling the logs, they are cached to overcome the 1 MB boundary of
     * Android's Binder. See ParcelableCache
     */
    private static ParcelableCache<OperationLog> logCache;
    static {
        logCache = new ParcelableCache<>();
    }

    /** Holds the overall result, the number specifying varying degrees of success:
     *  - The first bit is 0 on overall success, 1 on overall failure
     *  - The second bit indicates if the action was cancelled - may still be an error or success!
     *  - The third bit should be set if the operation succeeded with warnings
     * All other bits may be used for more specific conditions. */
    final int mResult;

    public static final int RESULT_OK = 0;
    public static final int RESULT_ERROR = 1;
    public static final int RESULT_CANCELLED = 2;
    public static final int RESULT_WARNINGS = 4;

    /// A list of log entries tied to the operation result.
    protected OperationLog mLog;

    public OperationResult(int result, OperationLog log) {
        mResult = result;
        mLog = log;
    }

    public OperationResult(Parcel source) {
        mResult = source.readInt();
        // get log out of cache based on UUID from source
        mLog = logCache.readFromParcelAndGetFromCache(source);
    }

    public int getResult() {
        return mResult;
    }

    public boolean success() {
        return (mResult & RESULT_ERROR) == 0;
    }

    public boolean cancelled() {
        return (mResult & RESULT_CANCELLED) == RESULT_CANCELLED;
    }

    public OperationLog getLog() {
        SubLogEntryParcel singleSubLog = mLog.getSubResultIfSingle();
        if (singleSubLog != null) {
            return singleSubLog.getSubResult().getLog();
        }
        // Otherwse, return our regular log
        return mLog;
    }

    /** One entry in the log. */
    public static class LogEntryParcel implements Parcelable {
        public final LogType mType;
        public final Object[] mParameters;
        public final int mIndent;

        public LogEntryParcel(LogType type, int indent, Object... parameters) {
            mType = type;
            mParameters = parameters;
            mIndent = indent;
            Log.v(Constants.TAG, "log: " + this);
        }

        public LogEntryParcel(Parcel source) {
            mType = LogType.values()[source.readInt()];
            mParameters = (Object[]) source.readSerializable();
            mIndent = source.readInt();
        }

        @Override
        public int describeContents() {
            return 0;
        }

        @Override
        public void writeToParcel(Parcel dest, int flags) {
            dest.writeInt(0);
            dest.writeInt(mType.ordinal());
            dest.writeSerializable(mParameters);
            dest.writeInt(mIndent);
        }

        public static final Creator<LogEntryParcel> CREATOR = new Creator<LogEntryParcel>() {
            public LogEntryParcel createFromParcel(final Parcel source) {
                // Actually create LogEntryParcel or SubLogEntryParcel depending on type indicator
                if (source.readInt() == 0) {
                    return new LogEntryParcel(source);
                } else {
                    return new SubLogEntryParcel(source);
                }
            }

            public LogEntryParcel[] newArray(final int size) {
                return new LogEntryParcel[size];
            }
        };

        @Override
        public String toString() {
            return getClass().getSimpleName() + "{" +
                    "mLevel=" + mType.mLevel +
                    ", mType=" + mType +
                    ", mParameters=" + Arrays.toString(mParameters) +
                    ", mIndent=" + mIndent +
                    '}';
        }

        StringBuilder getPrintableLogEntry(Resources resources, int indent) {

            StringBuilder result = new StringBuilder();
            int padding = mIndent +indent;
            if (padding > INDENTATION_WHITESPACE.length()) {
                padding = INDENTATION_WHITESPACE.length();
            }
            result.append(INDENTATION_WHITESPACE, 0, padding);
            result.append(LOG_LEVEL_NAME[mType.mLevel.ordinal()]).append(' ');

            // special case: first parameter may be a quantity
            if (mParameters != null && mParameters.length > 0 && mParameters[0] instanceof Integer) {
                result.append(resources.getQuantityString(mType.getMsgId(), (Integer) mParameters[0], mParameters));
            } else {
                result.append(resources.getString(mType.getMsgId(), mParameters));
            }

            return result;
        }

    }

    public static class SubLogEntryParcel extends LogEntryParcel {

        @NonNull OperationResult mSubResult;

        public SubLogEntryParcel(@NonNull OperationResult subResult, LogType type, int indent, Object... parameters) {
            super(type, indent, parameters);
            mSubResult = subResult;

            Log.v(Constants.TAG, "log: " + this);
        }

        public SubLogEntryParcel(Parcel source) {
            super(source);
            mSubResult = source.readParcelable(SubLogEntryParcel.class.getClassLoader());
        }

        public OperationResult getSubResult() {
            return mSubResult;
        }

        @Override
        public int describeContents() {
            return 0;
        }

        @Override
        public void writeToParcel(Parcel dest, int flags) {
            dest.writeInt(1);
            dest.writeInt(mType.ordinal());
            dest.writeSerializable(mParameters);
            dest.writeInt(mIndent);
            dest.writeParcelable(mSubResult, 0);
        }

        @Override
        StringBuilder getPrintableLogEntry(Resources resources, int indent) {

            LogEntryParcel subEntry = mSubResult.getLog().getLast();
            if (subEntry != null) {
                return subEntry.getPrintableLogEntry(resources, mIndent +indent);
            } else {
                return super.getPrintableLogEntry(resources, indent);
            }
        }

    }

    public Showable createNotify(final Activity activity) {

        // Take the last message as string
        String logText;

        LogEntryParcel entryParcel = mLog.getLast();
        if (entryParcel == null) {
            Log.e(Constants.TAG, "Tried to show empty log!");
            return Notify.create(activity, R.string.error_empty_log, Style.ERROR);
        }
        // special case: first parameter may be a quantity
        if (entryParcel.mParameters != null && entryParcel.mParameters.length > 0
                && entryParcel.mParameters[0] instanceof Integer) {
            logText = activity.getResources().getQuantityString(entryParcel.mType.getMsgId(),
                    (Integer) entryParcel.mParameters[0],
                    entryParcel.mParameters);
        } else {
            logText = activity.getString(entryParcel.mType.getMsgId(),
                    entryParcel.mParameters);
        }

        Style style;

        // Not an overall failure
        if (cancelled()) {
            style = Style.ERROR;
        } else if (success()) {
            if (getLog().containsWarnings()) {
                style = Style.WARN;
            } else {
                style = Style.OK;
            }
        } else {
            style = Style.ERROR;
        }

        if (getLog() == null || getLog().isEmpty()) {
            return Notify.create(activity, logText, Notify.LENGTH_LONG, style);
        }

        return Notify.create(activity, logText, Notify.LENGTH_LONG, style,
                new ActionListener() {
                    @Override
                    public void onAction() {
                        Intent intent = new Intent(
                                activity, LogDisplayActivity.class);
                        intent.putExtra(LogDisplayFragment.EXTRA_RESULT, OperationResult.this);
                        activity.startActivity(intent);
                    }
                }, R.string.snackbar_details);

    }

    /** This is an enum of all possible log events.
     *
     * Element names should generally be prefixed with MSG_XX_ where XX is an
     * identifier based on the related activity.
     *
     * Log messages should occur for each distinguishable action group.  For
     * each such group, one message is displayed followed by warnings or
     * errors, and optionally subactions. The granularity should generally be
     * optimistic: No "success" messages are printed except for the outermost
     * operations - the success of an action group is indicated by the
     * beginning message of the next action group.
     *
     * Log messages should be in present tense, There should be no trailing
     * punctuation, except for error messages which may end in an exclamation
     * mark.
     *
     */
    public enum LogType {

        MSG_INTERNAL_ERROR (LogLevel.ERROR, R.string.msg_internal_error),
        MSG_OPERATION_CANCELLED (LogLevel.CANCELLED, R.string.msg_cancelled),

        // import public
        MSG_IP(LogLevel.START, R.string.msg_ip),
        MSG_IP_APPLY_BATCH (LogLevel.DEBUG, R.string.msg_ip_apply_batch),
        MSG_IP_BAD_TYPE_SECRET (LogLevel.WARN, R.string.msg_ip_bad_type_secret),
        MSG_IP_DELETE_OLD_FAIL (LogLevel.DEBUG, R.string.msg_ip_delete_old_fail),
        MSG_IP_DELETE_OLD_OK (LogLevel.DEBUG, R.string.msg_ip_delete_old_ok),
        MSG_IP_ENCODE_FAIL (LogLevel.DEBUG, R.string.msg_ip_encode_fail),
        MSG_IP_ERROR_IO_EXC (LogLevel.ERROR, R.string.msg_ip_error_io_exc),
        MSG_IP_ERROR_OP_EXC (LogLevel.ERROR, R.string.msg_ip_error_op_exc),
        MSG_IP_ERROR_REMOTE_EX (LogLevel.ERROR, R.string.msg_ip_error_remote_ex),
        MSG_IP_FINGERPRINT_ERROR (LogLevel.ERROR, R.string.msg_ip_fingerprint_error),
        MSG_IP_FINGERPRINT_OK (LogLevel.INFO, R.string.msg_ip_fingerprint_ok),
        MSG_IP_INSERT_KEYRING (LogLevel.DEBUG, R.string.msg_ip_insert_keyring),
        MSG_IP_INSERT_SUBKEYS (LogLevel.DEBUG, R.string.msg_ip_insert_keys),
        MSG_IP_PREPARE (LogLevel.DEBUG, R.string.msg_ip_prepare),
        MSG_IP_REINSERT_SECRET (LogLevel.DEBUG, R.string.msg_ip_reinsert_secret),
        MSG_IP_MASTER (LogLevel.DEBUG, R.string.msg_ip_master),
        MSG_IP_MASTER_EXPIRED (LogLevel.DEBUG, R.string.msg_ip_master_expired),
        MSG_IP_MASTER_EXPIRES (LogLevel.DEBUG, R.string.msg_ip_master_expires),
        MSG_IP_MASTER_FLAGS_UNSPECIFIED (LogLevel.DEBUG, R.string.msg_ip_master_flags_unspecified),
        MSG_IP_MASTER_FLAGS_CESA (LogLevel.DEBUG, R.string.msg_ip_master_flags_cesa),
        MSG_IP_MASTER_FLAGS_CESX (LogLevel.DEBUG, R.string.msg_ip_master_flags_cesx),
        MSG_IP_MASTER_FLAGS_CEXA (LogLevel.DEBUG, R.string.msg_ip_master_flags_cexa),
        MSG_IP_MASTER_FLAGS_CEXX (LogLevel.DEBUG, R.string.msg_ip_master_flags_cexx),
        MSG_IP_MASTER_FLAGS_CXSA (LogLevel.DEBUG, R.string.msg_ip_master_flags_cxsa),
        MSG_IP_MASTER_FLAGS_CXSX (LogLevel.DEBUG, R.string.msg_ip_master_flags_cxsx),
        MSG_IP_MASTER_FLAGS_CXXA (LogLevel.DEBUG, R.string.msg_ip_master_flags_cxxa),
        MSG_IP_MASTER_FLAGS_CXXX (LogLevel.DEBUG, R.string.msg_ip_master_flags_cxxx),
        MSG_IP_MASTER_FLAGS_XESA (LogLevel.DEBUG, R.string.msg_ip_master_flags_xesa),
        MSG_IP_MASTER_FLAGS_XESX (LogLevel.DEBUG, R.string.msg_ip_master_flags_xesx),
        MSG_IP_MASTER_FLAGS_XEXA (LogLevel.DEBUG, R.string.msg_ip_master_flags_xexa),
        MSG_IP_MASTER_FLAGS_XEXX (LogLevel.DEBUG, R.string.msg_ip_master_flags_xexx),
        MSG_IP_MASTER_FLAGS_XXSA (LogLevel.DEBUG, R.string.msg_ip_master_flags_xxsa),
        MSG_IP_MASTER_FLAGS_XXSX (LogLevel.DEBUG, R.string.msg_ip_master_flags_xxsx),
        MSG_IP_MASTER_FLAGS_XXXA (LogLevel.DEBUG, R.string.msg_ip_master_flags_xxxa),
        MSG_IP_MASTER_FLAGS_XXXX (LogLevel.DEBUG, R.string.msg_ip_master_flags_xxxx),
        MSG_IP_MERGE_PUBLIC (LogLevel.DEBUG, R.string.msg_ip_merge_public),
        MSG_IP_MERGE_SECRET (LogLevel.DEBUG, R.string.msg_ip_merge_secret),
        MSG_IP_SUBKEY (LogLevel.DEBUG, R.string.msg_ip_subkey),
        MSG_IP_SUBKEY_EXPIRED (LogLevel.DEBUG, R.string.msg_ip_subkey_expired),
        MSG_IP_SUBKEY_EXPIRES (LogLevel.DEBUG, R.string.msg_ip_subkey_expires),
        MSG_IP_SUBKEY_FLAGS_UNSPECIFIED (LogLevel.DEBUG, R.string.msg_ip_subkey_flags_cesa),
        MSG_IP_SUBKEY_FLAGS_CESA (LogLevel.DEBUG, R.string.msg_ip_subkey_flags_cesa),
        MSG_IP_SUBKEY_FLAGS_CESX (LogLevel.DEBUG, R.string.msg_ip_subkey_flags_cesx),
        MSG_IP_SUBKEY_FLAGS_CEXA (LogLevel.DEBUG, R.string.msg_ip_subkey_flags_cexa),
        MSG_IP_SUBKEY_FLAGS_CEXX (LogLevel.DEBUG, R.string.msg_ip_subkey_flags_cexx),
        MSG_IP_SUBKEY_FLAGS_CXSA (LogLevel.DEBUG, R.string.msg_ip_subkey_flags_cxsa),
        MSG_IP_SUBKEY_FLAGS_CXSX (LogLevel.DEBUG, R.string.msg_ip_subkey_flags_cxsx),
        MSG_IP_SUBKEY_FLAGS_CXXA (LogLevel.DEBUG, R.string.msg_ip_subkey_flags_cxxa),
        MSG_IP_SUBKEY_FLAGS_CXXX (LogLevel.DEBUG, R.string.msg_ip_subkey_flags_cxxx),
        MSG_IP_SUBKEY_FLAGS_XESA (LogLevel.DEBUG, R.string.msg_ip_subkey_flags_xesa),
        MSG_IP_SUBKEY_FLAGS_XESX (LogLevel.DEBUG, R.string.msg_ip_subkey_flags_xesx),
        MSG_IP_SUBKEY_FLAGS_XEXA (LogLevel.DEBUG, R.string.msg_ip_subkey_flags_xexa),
        MSG_IP_SUBKEY_FLAGS_XEXX (LogLevel.DEBUG, R.string.msg_ip_subkey_flags_xexx),
        MSG_IP_SUBKEY_FLAGS_XXSA (LogLevel.DEBUG, R.string.msg_ip_subkey_flags_xxsa),
        MSG_IP_SUBKEY_FLAGS_XXSX (LogLevel.DEBUG, R.string.msg_ip_subkey_flags_xxsx),
        MSG_IP_SUBKEY_FLAGS_XXXA (LogLevel.DEBUG, R.string.msg_ip_subkey_flags_xxxa),
        MSG_IP_SUBKEY_FLAGS_XXXX (LogLevel.DEBUG, R.string.msg_ip_subkey_flags_xxxx),
        MSG_IP_SUCCESS (LogLevel.OK, R.string.msg_ip_success),
        MSG_IP_SUCCESS_IDENTICAL (LogLevel.OK, R.string.msg_ip_success_identical),
        MSG_IP_UID_CERT_BAD (LogLevel.WARN, R.string.msg_ip_uid_cert_bad),
        MSG_IP_UID_CERT_ERROR (LogLevel.WARN, R.string.msg_ip_uid_cert_error),
        MSG_IP_UID_CERT_OLD (LogLevel.DEBUG, R.string.msg_ip_uid_cert_old),
        MSG_IP_UID_CERT_NONREVOKE (LogLevel.DEBUG, R.string.msg_ip_uid_cert_nonrevoke),
        MSG_IP_UID_CERT_NEW (LogLevel.DEBUG, R.string.msg_ip_uid_cert_new),
        MSG_IP_UID_CERT_GOOD (LogLevel.DEBUG, R.string.msg_ip_uid_cert_good),
        MSG_IP_UID_CERT_GOOD_REVOKE (LogLevel.DEBUG, R.string.msg_ip_uid_cert_good_revoke),
        MSG_IP_UID_CERTS_UNKNOWN (LogLevel.DEBUG, R.plurals.msg_ip_uid_certs_unknown),
        MSG_IP_UID_CLASSIFYING_ZERO (LogLevel.DEBUG, R.string.msg_ip_uid_classifying_zero),
        MSG_IP_UID_CLASSIFYING (LogLevel.DEBUG, R.plurals.msg_ip_uid_classifying),
        MSG_IP_UID_REORDER(LogLevel.DEBUG, R.string.msg_ip_uid_reorder),
        MSG_IP_UID_PROCESSING (LogLevel.DEBUG, R.string.msg_ip_uid_processing),
        MSG_IP_UID_REVOKED (LogLevel.DEBUG, R.string.msg_ip_uid_revoked),
        MSG_IP_UAT_CLASSIFYING (LogLevel.DEBUG, R.string.msg_ip_uat_classifying),
        MSG_IP_UAT_PROCESSING_IMAGE (LogLevel.DEBUG, R.string.msg_ip_uat_processing_image),
        MSG_IP_UAT_PROCESSING_UNKNOWN (LogLevel.DEBUG, R.string.msg_ip_uat_processing_unknown),
        MSG_IP_UAT_REVOKED (LogLevel.DEBUG, R.string.msg_ip_uat_revoked),
        MSG_IP_UAT_CERT_BAD (LogLevel.WARN, R.string.msg_ip_uat_cert_bad),
        MSG_IP_UAT_CERT_OLD (LogLevel.DEBUG, R.string.msg_ip_uat_cert_old),
        MSG_IP_UAT_CERT_NONREVOKE (LogLevel.DEBUG, R.string.msg_ip_uat_cert_nonrevoke),
        MSG_IP_UAT_CERT_NEW (LogLevel.DEBUG, R.string.msg_ip_uat_cert_new),
        MSG_IP_UAT_CERT_ERROR (LogLevel.WARN, R.string.msg_ip_uat_cert_error),
        MSG_IP_UAT_CERTS_UNKNOWN (LogLevel.DEBUG, R.plurals.msg_ip_uat_certs_unknown),
        MSG_IP_UAT_CERT_GOOD_REVOKE (LogLevel.DEBUG, R.string.msg_ip_uat_cert_good_revoke),
        MSG_IP_UAT_CERT_GOOD (LogLevel.DEBUG, R.string.msg_ip_uat_cert_good),

        // import secret
        MSG_IS(LogLevel.START, R.string.msg_is),
        MSG_IS_BAD_TYPE_PUBLIC (LogLevel.WARN, R.string.msg_is_bad_type_public),
        MSG_IS_DB_EXCEPTION (LogLevel.DEBUG, R.string.msg_is_db_exception),
        MSG_IS_ERROR_IO_EXC(LogLevel.DEBUG, R.string.msg_is_error_io_exc),
        MSG_IS_MERGE_PUBLIC (LogLevel.DEBUG, R.string.msg_is_merge_public),
        MSG_IS_MERGE_SECRET (LogLevel.DEBUG, R.string.msg_is_merge_secret),
        MSG_IS_MERGE_SPECIAL (LogLevel.DEBUG, R.string.msg_is_merge_special),
        MSG_IS_IMPORTING_SUBKEYS (LogLevel.DEBUG, R.string.msg_is_importing_subkeys),
        MSG_IS_PUBRING_GENERATE (LogLevel.DEBUG, R.string.msg_is_pubring_generate),
        MSG_IS_SUBKEY_NONEXISTENT (LogLevel.DEBUG, R.string.msg_is_subkey_nonexistent),
        MSG_IS_SUBKEY_OK (LogLevel.OK, R.string.msg_is_subkey_ok),
        MSG_IS_SUBKEY_STRIPPED (LogLevel.DEBUG, R.string.msg_is_subkey_stripped),
        MSG_IS_SUBKEY_DIVERT (LogLevel.DEBUG, R.string.msg_is_subkey_divert),
        MSG_IS_SUBKEY_EMPTY (LogLevel.DEBUG, R.string.msg_is_subkey_empty),
        MSG_IS_SUBKEY_PIN (LogLevel.DEBUG, R.string.msg_is_subkey_pin),
        MSG_IS_SUCCESS_IDENTICAL (LogLevel.OK, R.string.msg_is_success_identical),
        MSG_IS_SUCCESS (LogLevel.OK, R.string.msg_is_success),

        // keyring canonicalization
        MSG_KC_PUBLIC (LogLevel.START, R.string.msg_kc_public),
        MSG_KC_SECRET (LogLevel.START, R.string.msg_kc_secret),
        MSG_KC_ERROR_V3 (LogLevel.ERROR, R.string.msg_kc_error_v3),
        MSG_KC_ERROR_NO_UID (LogLevel.ERROR, R.string.msg_kc_error_no_uid),
        MSG_KC_ERROR_MASTER_ALGO (LogLevel.ERROR, R.string.msg_kc_error_master_algo),
        MSG_KC_ERROR_DUP_KEY (LogLevel.ERROR, R.string.msg_kc_error_dup_key),
        MSG_KC_MASTER (LogLevel.DEBUG, R.string.msg_kc_master),
        MSG_KC_MASTER_BAD_TYPE(LogLevel.WARN, R.string.msg_kc_master_bad_type),
        MSG_KC_MASTER_BAD_LOCAL(LogLevel.WARN, R.string.msg_kc_master_bad_local),
        MSG_KC_MASTER_BAD_ERR(LogLevel.WARN, R.string.msg_kc_master_bad_err),
        MSG_KC_MASTER_BAD_TIME(LogLevel.WARN, R.string.msg_kc_master_bad_time),
        MSG_KC_MASTER_BAD_TYPE_UID(LogLevel.WARN, R.string.msg_kc_master_bad_type_uid),
        MSG_KC_MASTER_BAD(LogLevel.WARN, R.string.msg_kc_master_bad),
        MSG_KC_MASTER_LOCAL(LogLevel.WARN, R.string.msg_kc_master_local),
        MSG_KC_REVOKE_DUP (LogLevel.DEBUG, R.string.msg_kc_revoke_dup),
        MSG_KC_NOTATION_DUP (LogLevel.DEBUG, R.string.msg_kc_notation_dup),
        MSG_KC_NOTATION_EMPTY (LogLevel.DEBUG, R.string.msg_kc_notation_empty),
        MSG_KC_SUB (LogLevel.DEBUG, R.string.msg_kc_sub),
        MSG_KC_SUB_BAD(LogLevel.WARN, R.string.msg_kc_sub_bad),
        MSG_KC_SUB_BAD_ERR(LogLevel.WARN, R.string.msg_kc_sub_bad_err),
        MSG_KC_SUB_BAD_LOCAL(LogLevel.WARN, R.string.msg_kc_sub_bad_local),
        MSG_KC_SUB_BAD_KEYID(LogLevel.WARN, R.string.msg_kc_sub_bad_keyid),
        MSG_KC_SUB_BAD_TIME(LogLevel.WARN, R.string.msg_kc_sub_bad_time),
        MSG_KC_SUB_BAD_TIME_EARLY(LogLevel.WARN, R.string.msg_kc_sub_bad_time_early),
        MSG_KC_SUB_BAD_TYPE(LogLevel.WARN, R.string.msg_kc_sub_bad_type),
        MSG_KC_SUB_DUP (LogLevel.DEBUG, R.string.msg_kc_sub_dup),
        MSG_KC_SUB_PRIMARY_BAD(LogLevel.WARN, R.string.msg_kc_sub_primary_bad),
        MSG_KC_SUB_PRIMARY_BAD_ERR(LogLevel.WARN, R.string.msg_kc_sub_primary_bad_err),
        MSG_KC_SUB_PRIMARY_NONE(LogLevel.DEBUG, R.string.msg_kc_sub_primary_none),
        MSG_KC_SUB_NO_CERT(LogLevel.DEBUG, R.string.msg_kc_sub_no_cert),
        MSG_KC_SUB_REVOKE_BAD_ERR (LogLevel.WARN, R.string.msg_kc_sub_revoke_bad_err),
        MSG_KC_SUB_REVOKE_BAD (LogLevel.WARN, R.string.msg_kc_sub_revoke_bad),
        MSG_KC_SUB_REVOKE_DUP (LogLevel.DEBUG, R.string.msg_kc_sub_revoke_dup),
        MSG_KC_SUB_UNKNOWN_ALGO (LogLevel.WARN, R.string.msg_kc_sub_unknown_algo),
        MSG_KC_SUB_ALGO_BAD_ENCRYPT (LogLevel.WARN, R.string.msg_kc_sub_algo_bad_encrpyt),
        MSG_KC_SUB_ALGO_BAD_SIGN (LogLevel.WARN, R.string.msg_kc_sub_algo_bad_sign),
        MSG_KC_SUCCESS_BAD (LogLevel.OK, R.plurals.msg_kc_success_bad),
        MSG_KC_SUCCESS_BAD_AND_RED (LogLevel.OK, R.string.msg_kc_success_bad_and_red),
        MSG_KC_SUCCESS_REDUNDANT (LogLevel.OK, R.plurals.msg_kc_success_redundant),
        MSG_KC_SUCCESS (LogLevel.OK, R.string.msg_kc_success),
        MSG_KC_UID_BAD_ERR (LogLevel.WARN, R.string.msg_kc_uid_bad_err),
        MSG_KC_UID_BAD_LOCAL (LogLevel.WARN, R.string.msg_kc_uid_bad_local),
        MSG_KC_UID_BAD_TIME (LogLevel.WARN, R.string.msg_kc_uid_bad_time),
        MSG_KC_UID_BAD_TYPE (LogLevel.WARN, R.string.msg_kc_uid_bad_type),
        MSG_KC_UID_BAD (LogLevel.WARN, R.string.msg_kc_uid_bad),
        MSG_KC_UID_CERT_DUP (LogLevel.DEBUG, R.string.msg_kc_uid_cert_dup),
        MSG_KC_UID_DUP (LogLevel.DEBUG, R.string.msg_kc_uid_dup),
        MSG_KC_UID_FOREIGN (LogLevel.DEBUG, R.string.msg_kc_uid_foreign),
        MSG_KC_UID_NO_CERT (LogLevel.DEBUG, R.string.msg_kc_uid_no_cert),
        MSG_KC_UID_REVOKE_DUP (LogLevel.DEBUG, R.string.msg_kc_uid_revoke_dup),
        MSG_KC_UID_REVOKE_OLD (LogLevel.DEBUG, R.string.msg_kc_uid_revoke_old),
        MSG_KC_UID_REMOVE (LogLevel.DEBUG, R.string.msg_kc_uid_remove),
        MSG_KC_UID_WARN_ENCODING (LogLevel.WARN, R.string.msg_kc_uid_warn_encoding),
        MSG_KC_UAT_JPEG (LogLevel.DEBUG, R.string.msg_kc_uat_jpeg),
        MSG_KC_UAT_UNKNOWN (LogLevel.DEBUG, R.string.msg_kc_uat_unknown),
        MSG_KC_UAT_BAD_ERR (LogLevel.WARN, R.string.msg_kc_uat_bad_err),
        MSG_KC_UAT_BAD_LOCAL (LogLevel.WARN, R.string.msg_kc_uat_bad_local),
        MSG_KC_UAT_BAD_TIME (LogLevel.WARN, R.string.msg_kc_uat_bad_time),
        MSG_KC_UAT_BAD_TYPE (LogLevel.WARN, R.string.msg_kc_uat_bad_type),
        MSG_KC_UAT_BAD (LogLevel.WARN, R.string.msg_kc_uat_bad),
        MSG_KC_UAT_CERT_DUP (LogLevel.DEBUG, R.string.msg_kc_uat_cert_dup),
        MSG_KC_UAT_DUP (LogLevel.DEBUG, R.string.msg_kc_uat_dup),
        MSG_KC_UAT_FOREIGN (LogLevel.DEBUG, R.string.msg_kc_uat_foreign),
        MSG_KC_UAT_NO_CERT (LogLevel.DEBUG, R.string.msg_kc_uat_no_cert),
        MSG_KC_UAT_REVOKE_DUP (LogLevel.DEBUG, R.string.msg_kc_uat_revoke_dup),
        MSG_KC_UAT_REVOKE_OLD (LogLevel.DEBUG, R.string.msg_kc_uat_revoke_old),
        MSG_KC_UAT_REMOVE (LogLevel.DEBUG, R.string.msg_kc_uat_remove),
        MSG_KC_UAT_WARN_ENCODING (LogLevel.WARN, R.string.msg_kc_uat_warn_encoding),


        // keyring consolidation
        MSG_MG_ERROR_SECRET_DUMMY(LogLevel.ERROR, R.string.msg_mg_error_secret_dummy),
        MSG_MG_ERROR_ENCODE(LogLevel.ERROR, R.string.msg_mg_error_encode),
        MSG_MG_ERROR_HETEROGENEOUS(LogLevel.ERROR, R.string.msg_mg_error_heterogeneous),
        MSG_MG_PUBLIC (LogLevel.START, R.string.msg_mg_public),
        MSG_MG_SECRET (LogLevel.START, R.string.msg_mg_secret),
        MSG_MG_NEW_SUBKEY (LogLevel.DEBUG, R.string.msg_mg_new_subkey),
        MSG_MG_FOUND_NEW (LogLevel.OK, R.string.msg_mg_found_new),
        MSG_MG_UNCHANGED (LogLevel.OK, R.string.msg_mg_unchanged),

        // secret key create
        MSG_CR (LogLevel.START, R.string.msg_cr),
        MSG_CR_ERROR_NO_MASTER (LogLevel.ERROR, R.string.msg_cr_error_no_master),
        MSG_CR_ERROR_NO_USER_ID (LogLevel.ERROR, R.string.msg_cr_error_no_user_id),
        MSG_CR_ERROR_NO_CERTIFY (LogLevel.ERROR, R.string.msg_cr_error_no_certify),
        MSG_CR_ERROR_NULL_EXPIRY(LogLevel.ERROR, R.string.msg_cr_error_null_expiry),
        MSG_CR_ERROR_KEYSIZE_512 (LogLevel.ERROR, R.string.msg_cr_error_keysize_512),
        MSG_CR_ERROR_NO_KEYSIZE (LogLevel.ERROR, R.string.msg_cr_error_no_keysize),
        MSG_CR_ERROR_NO_CURVE (LogLevel.ERROR, R.string.msg_cr_error_no_curve),
        MSG_CR_ERROR_UNKNOWN_ALGO (LogLevel.ERROR, R.string.msg_cr_error_unknown_algo),
        MSG_CR_ERROR_INTERNAL_PGP (LogLevel.ERROR, R.string.msg_cr_error_internal_pgp),
        MSG_CR_ERROR_FLAGS_DSA (LogLevel.ERROR, R.string.msg_cr_error_flags_dsa),
        MSG_CR_ERROR_FLAGS_ELGAMAL (LogLevel.ERROR, R.string.msg_cr_error_flags_elgamal),
        MSG_CR_ERROR_FLAGS_ECDSA (LogLevel.ERROR, R.string.msg_cr_error_flags_ecdsa),
        MSG_CR_ERROR_FLAGS_ECDH (LogLevel.ERROR, R.string.msg_cr_error_flags_ecdh),

        // secret key modify
        MSG_MF (LogLevel.START, R.string.msg_mr),
        MSG_MF_DIVERT (LogLevel.DEBUG, R.string.msg_mf_divert),
        MSG_MF_ERROR_DIVERT_NEWSUB (LogLevel.ERROR, R.string.msg_mf_error_divert_newsub),
        MSG_MF_ERROR_DIVERT_SERIAL (LogLevel.ERROR, R.string.msg_mf_error_divert_serial),
        MSG_MF_ERROR_ENCODE (LogLevel.ERROR, R.string.msg_mf_error_encode),
        MSG_MF_ERROR_FINGERPRINT (LogLevel.ERROR, R.string.msg_mf_error_fingerprint),
        MSG_MF_ERROR_KEYID (LogLevel.ERROR, R.string.msg_mf_error_keyid),
        MSG_MF_ERROR_INTEGRITY (LogLevel.ERROR, R.string.msg_mf_error_integrity),
        MSG_MF_ERROR_MASTER_NONE(LogLevel.ERROR, R.string.msg_mf_error_master_none),
        MSG_MF_ERROR_NO_CERTIFY (LogLevel.ERROR, R.string.msg_cr_error_no_certify),
        MSG_MF_ERROR_NOEXIST_PRIMARY (LogLevel.ERROR, R.string.msg_mf_error_noexist_primary),
        MSG_MF_ERROR_NOEXIST_REVOKE (LogLevel.ERROR, R.string.msg_mf_error_noexist_revoke),
        MSG_MF_ERROR_NOOP (LogLevel.ERROR, R.string.msg_mf_error_noop),
        MSG_MF_ERROR_NULL_EXPIRY (LogLevel.ERROR, R.string.msg_mf_error_null_expiry),
        MSG_MF_ERROR_PASSPHRASE_MASTER(LogLevel.ERROR, R.string.msg_mf_error_passphrase_master),
        MSG_MF_ERROR_PAST_EXPIRY(LogLevel.ERROR, R.string.msg_mf_error_past_expiry),
        MSG_MF_ERROR_PGP (LogLevel.ERROR, R.string.msg_mf_error_pgp),
        MSG_MF_ERROR_RESTRICTED(LogLevel.ERROR, R.string.msg_mf_error_restricted),
        MSG_MF_ERROR_REVOKED_PRIMARY (LogLevel.ERROR, R.string.msg_mf_error_revoked_primary),
        MSG_MF_ERROR_SIG (LogLevel.ERROR, R.string.msg_mf_error_sig),
        MSG_MF_ERROR_SUB_STRIPPED(LogLevel.ERROR, R.string.msg_mf_error_sub_stripped),
        MSG_MF_ERROR_SUBKEY_MISSING(LogLevel.ERROR, R.string.msg_mf_error_subkey_missing),
        MSG_MF_ERROR_CONFLICTING_NFC_COMMANDS(LogLevel.ERROR, R.string.msg_mf_error_conflicting_nfc_commands),
        MSG_MF_ERROR_DUPLICATE_KEYTOCARD_FOR_SLOT(LogLevel.ERROR, R.string.msg_mf_error_duplicate_keytocard_for_slot),
        MSG_MF_ERROR_INVALID_FLAGS_FOR_KEYTOCARD(LogLevel.ERROR, R.string.msg_mf_error_invalid_flags_for_keytocard),
        MSG_MF_ERROR_BAD_NFC_ALGO(LogLevel.ERROR, R.string.edit_key_error_bad_nfc_algo),
        MSG_MF_ERROR_BAD_NFC_SIZE(LogLevel.ERROR, R.string.edit_key_error_bad_nfc_size),
        MSG_MF_ERROR_BAD_NFC_STRIPPED(LogLevel.ERROR, R.string.edit_key_error_bad_nfc_stripped),
        MSG_MF_MASTER (LogLevel.DEBUG, R.string.msg_mf_master),
        MSG_MF_NOTATION_PIN (LogLevel.DEBUG, R.string.msg_mf_notation_pin),
        MSG_MF_NOTATION_EMPTY (LogLevel.DEBUG, R.string.msg_mf_notation_empty),
        MSG_MF_PASSPHRASE (LogLevel.INFO, R.string.msg_mf_passphrase),
        MSG_MF_PIN (LogLevel.INFO, R.string.msg_mf_pin),
        MSG_MF_ADMIN_PIN (LogLevel.INFO, R.string.msg_mf_admin_pin),
        MSG_MF_PASSPHRASE_KEY (LogLevel.DEBUG, R.string.msg_mf_passphrase_key),
        MSG_MF_PASSPHRASE_EMPTY_RETRY (LogLevel.DEBUG, R.string.msg_mf_passphrase_empty_retry),
        MSG_MF_PASSPHRASE_FAIL (LogLevel.WARN, R.string.msg_mf_passphrase_fail),
        MSG_MF_PRIMARY_REPLACE_OLD (LogLevel.DEBUG, R.string.msg_mf_primary_replace_old),
        MSG_MF_PRIMARY_NEW (LogLevel.DEBUG, R.string.msg_mf_primary_new),
        MSG_MF_RESTRICTED_MODE (LogLevel.INFO, R.string.msg_mf_restricted_mode),
        MSG_MF_REQUIRE_DIVERT (LogLevel.OK, R.string.msg_mf_require_divert),
        MSG_MF_REQUIRE_PASSPHRASE (LogLevel.OK, R.string.msg_mf_require_passphrase),
        MSG_MF_SUBKEY_CHANGE (LogLevel.INFO, R.string.msg_mf_subkey_change),
        MSG_MF_SUBKEY_NEW_ID (LogLevel.DEBUG, R.string.msg_mf_subkey_new_id),
        MSG_MF_SUBKEY_NEW (LogLevel.INFO, R.string.msg_mf_subkey_new),
        MSG_MF_SUBKEY_REVOKE (LogLevel.INFO, R.string.msg_mf_subkey_revoke),
        MSG_MF_SUBKEY_STRIP (LogLevel.INFO, R.string.msg_mf_subkey_strip),
        MSG_MF_KEYTOCARD_START (LogLevel.INFO, R.string.msg_mf_keytocard_start),
        MSG_MF_KEYTOCARD_FINISH (LogLevel.OK, R.string.msg_mf_keytocard_finish),
        MSG_MF_SUCCESS (LogLevel.OK, R.string.msg_mf_success),
        MSG_MF_UID_ADD (LogLevel.INFO, R.string.msg_mf_uid_add),
        MSG_MF_UID_PRIMARY (LogLevel.INFO, R.string.msg_mf_uid_primary),
        MSG_MF_UID_REVOKE (LogLevel.INFO, R.string.msg_mf_uid_revoke),
        MSG_MF_UID_ERROR_EMPTY (LogLevel.ERROR, R.string.msg_mf_uid_error_empty),
        MSG_MF_UAT_ERROR_EMPTY (LogLevel.ERROR, R.string.msg_mf_uat_error_empty),
        MSG_MF_UAT_ADD_IMAGE (LogLevel.INFO, R.string.msg_mf_uat_add_image),
        MSG_MF_UAT_ADD_UNKNOWN (LogLevel.INFO, R.string.msg_mf_uat_add_unknown),
        MSG_MF_UNLOCK_ERROR (LogLevel.ERROR, R.string.msg_mf_unlock_error),
        MSG_MF_UNLOCK (LogLevel.DEBUG, R.string.msg_mf_unlock),

        // consolidate
        MSG_CON_CRITICAL_IN (LogLevel.DEBUG, R.string.msg_con_critical_in),
        MSG_CON_CRITICAL_OUT (LogLevel.DEBUG, R.string.msg_con_critical_out),
        MSG_CON_DB_CLEAR (LogLevel.DEBUG, R.string.msg_con_db_clear),
        MSG_CON_DELETE_PUBLIC (LogLevel.DEBUG, R.string.msg_con_delete_public),
        MSG_CON_DELETE_SECRET (LogLevel.DEBUG, R.string.msg_con_delete_secret),
        MSG_CON_ERROR_BAD_STATE (LogLevel.ERROR, R.string.msg_con_error_bad_state),
        MSG_CON_ERROR_CONCURRENT(LogLevel.ERROR, R.string.msg_con_error_concurrent),
        MSG_CON_ERROR_DB (LogLevel.ERROR, R.string.msg_con_error_db),
        MSG_CON_ERROR_IO_PUBLIC (LogLevel.ERROR, R.string.msg_con_error_io_public),
        MSG_CON_ERROR_IO_SECRET (LogLevel.ERROR, R.string.msg_con_error_io_secret),
        MSG_CON_ERROR_PUBLIC (LogLevel.ERROR, R.string.msg_con_error_public),
        MSG_CON_ERROR_SECRET (LogLevel.ERROR, R.string.msg_con_error_secret),
        MSG_CON_RECOVER (LogLevel.DEBUG, R.string.msg_con_recover),
        MSG_CON_RECURSIVE (LogLevel.OK, R.string.msg_con_recursive),
        MSG_CON_REIMPORT_PUBLIC (LogLevel.DEBUG, R.plurals.msg_con_reimport_public),
        MSG_CON_REIMPORT_PUBLIC_SKIP (LogLevel.DEBUG, R.string.msg_con_reimport_public_skip),
        MSG_CON_REIMPORT_SECRET (LogLevel.DEBUG, R.plurals.msg_con_reimport_secret),
        MSG_CON_REIMPORT_SECRET_SKIP (LogLevel.DEBUG, R.string.msg_con_reimport_secret_skip),
        MSG_CON (LogLevel.START, R.string.msg_con),
        MSG_CON_SAVE_PUBLIC (LogLevel.DEBUG, R.string.msg_con_save_public),
        MSG_CON_SAVE_SECRET (LogLevel.DEBUG, R.string.msg_con_save_secret),
        MSG_CON_SUCCESS (LogLevel.OK, R.string.msg_con_success),
        MSG_CON_WARN_DELETE_PUBLIC (LogLevel.WARN, R.string.msg_con_warn_delete_public),
        MSG_CON_WARN_DELETE_SECRET (LogLevel.WARN, R.string.msg_con_warn_delete_secret),

        // edit key (higher level operation than modify)
        MSG_ED (LogLevel.START, R.string.msg_ed),
        MSG_ED_CACHING_NEW (LogLevel.DEBUG, R.string.msg_ed_caching_new),
        MSG_ED_ERROR_NO_PARCEL (LogLevel.ERROR, R.string.msg_ed_error_no_parcel),
        MSG_ED_ERROR_KEY_NOT_FOUND (LogLevel.ERROR, R.string.msg_ed_error_key_not_found),
        MSG_ED_ERROR_EXTRACTING_PUBLIC_UPLOAD (LogLevel.ERROR,
                R.string.msg_ed_error_extract_public_upload),
        MSG_ED_FETCHING (LogLevel.DEBUG, R.string.msg_ed_fetching),
        MSG_ED_SUCCESS (LogLevel.OK, R.string.msg_ed_success),

        // promote key
        MSG_PR (LogLevel.START, R.string.msg_pr),
        MSG_PR_ALL (LogLevel.DEBUG, R.string.msg_pr_all),
        MSG_PR_ERROR_KEY_NOT_FOUND (LogLevel.ERROR, R.string.msg_pr_error_key_not_found),
        MSG_PR_FETCHING (LogLevel.DEBUG, R.string.msg_pr_fetching),
        MSG_PR_SUBKEY_MATCH (LogLevel.DEBUG, R.string.msg_pr_subkey_match),
        MSG_PR_SUBKEY_NOMATCH (LogLevel.WARN, R.string.msg_pr_subkey_nomatch),
        MSG_PR_SUCCESS (LogLevel.OK, R.string.msg_pr_success),

        // messages used in UI code
        MSG_EK_ERROR_DUMMY (LogLevel.ERROR, R.string.msg_ek_error_dummy),
        MSG_EK_ERROR_NOT_FOUND (LogLevel.ERROR, R.string.msg_ek_error_not_found),

        // decryptverify
        MSG_DC_ASKIP_NO_KEY (LogLevel.DEBUG, R.string.msg_dc_askip_no_key),
        MSG_DC_ASKIP_NOT_ALLOWED (LogLevel.DEBUG, R.string.msg_dc_askip_not_allowed),
        MSG_DC_ASYM (LogLevel.DEBUG, R.string.msg_dc_asym),
        MSG_DC_CHARSET (LogLevel.DEBUG, R.string.msg_dc_charset),
        MSG_DC_CLEAR_DATA (LogLevel.DEBUG, R.string.msg_dc_clear_data),
        MSG_DC_CLEAR_DECOMPRESS (LogLevel.DEBUG, R.string.msg_dc_clear_decompress),
        MSG_DC_CLEAR_META_FILE (LogLevel.DEBUG, R.string.msg_dc_clear_meta_file),
        MSG_DC_CLEAR_META_MIME (LogLevel.DEBUG, R.string.msg_dc_clear_meta_mime),
        MSG_DC_CLEAR_META_SIZE (LogLevel.DEBUG, R.string.msg_dc_clear_meta_size),
        MSG_DC_CLEAR_META_SIZE_UNKNOWN (LogLevel.DEBUG, R.string.msg_dc_clear_meta_size_unknown),
        MSG_DC_CLEAR_META_TIME (LogLevel.DEBUG, R.string.msg_dc_clear_meta_time),
        MSG_DC_CLEAR (LogLevel.DEBUG, R.string.msg_dc_clear),
        MSG_DC_CLEAR_SIGNATURE_BAD (LogLevel.WARN, R.string.msg_dc_clear_signature_bad),
        MSG_DC_CLEAR_SIGNATURE_CHECK (LogLevel.DEBUG, R.string.msg_dc_clear_signature_check),
        MSG_DC_CLEAR_SIGNATURE_OK (LogLevel.OK, R.string.msg_dc_clear_signature_ok),
        MSG_DC_CLEAR_SIGNATURE (LogLevel.DEBUG, R.string.msg_dc_clear_signature),
        MSG_DC_ERROR_BAD_PASSPHRASE (LogLevel.ERROR, R.string.msg_dc_error_bad_passphrase),
        MSG_DC_ERROR_SYM_PASSPHRASE (LogLevel.ERROR, R.string.msg_dc_error_sym_passphrase),
        MSG_DC_ERROR_CORRUPT_DATA (LogLevel.ERROR, R.string.msg_dc_error_corrupt_data),
        MSG_DC_ERROR_EXTRACT_KEY (LogLevel.ERROR, R.string.msg_dc_error_extract_key),
        MSG_DC_ERROR_INTEGRITY_CHECK (LogLevel.ERROR, R.string.msg_dc_error_integrity_check),
        MSG_DC_ERROR_INVALID_DATA (LogLevel.ERROR, R.string.msg_dc_error_invalid_data),
        MSG_DC_ERROR_IO (LogLevel.ERROR, R.string.msg_dc_error_io),
        MSG_DC_ERROR_INPUT (LogLevel.ERROR, R.string.msg_dc_error_input),
        MSG_DC_ERROR_NO_DATA (LogLevel.ERROR, R.string.msg_dc_error_no_data),
        MSG_DC_ERROR_NO_KEY (LogLevel.ERROR, R.string.msg_dc_error_no_key),
        MSG_DC_ERROR_PGP_EXCEPTION (LogLevel.ERROR, R.string.msg_dc_error_pgp_exception),
        MSG_DC_INTEGRITY_CHECK_OK (LogLevel.INFO, R.string.msg_dc_integrity_check_ok),
        MSG_DC_OK_META_ONLY (LogLevel.OK, R.string.msg_dc_ok_meta_only),
        MSG_DC_OK (LogLevel.OK, R.string.msg_dc_ok),
        MSG_DC_PASS_CACHED (LogLevel.DEBUG, R.string.msg_dc_pass_cached),
        MSG_DC_PENDING_NFC (LogLevel.INFO, R.string.msg_dc_pending_nfc),
        MSG_DC_PENDING_PASSPHRASE (LogLevel.INFO, R.string.msg_dc_pending_passphrase),
        MSG_DC_PREP_STREAMS (LogLevel.DEBUG, R.string.msg_dc_prep_streams),
        MSG_DC (LogLevel.DEBUG, R.string.msg_dc),
        MSG_DC_SYM (LogLevel.DEBUG, R.string.msg_dc_sym),
        MSG_DC_SYM_SKIP (LogLevel.DEBUG, R.string.msg_dc_sym_skip),
        MSG_DC_TRAIL_ASYM (LogLevel.DEBUG, R.string.msg_dc_trail_asym),
        MSG_DC_TRAIL_SYM (LogLevel.DEBUG, R.string.msg_dc_trail_sym),
        MSG_DC_TRAIL_UNKNOWN (LogLevel.DEBUG, R.string.msg_dc_trail_unknown),
        MSG_DC_UNLOCKING (LogLevel.INFO, R.string.msg_dc_unlocking),
        MSG_DC_INSECURE_ENCRYPTION_KEY (LogLevel.WARN, R.string.msg_dc_insecure_encryption_key),
        MSG_DC_INSECURE_SYMMETRIC_ENCRYPTION_ALGO(LogLevel.WARN, R.string.msg_dc_insecure_symmetric_encryption_algo),
        MSG_DC_INSECURE_HASH_ALGO(LogLevel.ERROR, R.string.msg_dc_insecure_hash_algo),
        MSG_DC_INSECURE_MDC_MISSING(LogLevel.ERROR, R.string.msg_dc_insecure_mdc_missing),
        MSG_DC_INSECURE_KEY(LogLevel.ERROR, R.string.msg_dc_insecure_key),

        // verify signed literal data
        MSG_VL (LogLevel.INFO, R.string.msg_vl),
        MSG_VL_ERROR_MISSING_SIGLIST (LogLevel.ERROR, R.string.msg_vl_error_no_siglist),
        MSG_VL_ERROR_MISSING_LITERAL (LogLevel.ERROR, R.string.msg_vl_error_missing_literal),
        MSG_VL_ERROR_MISSING_KEY (LogLevel.ERROR, R.string.msg_vl_error_wrong_key),
        MSG_VL_CLEAR_SIGNATURE_CHECK (LogLevel.DEBUG, R.string.msg_vl_clear_signature_check),
        MSG_VL_ERROR_INTEGRITY_CHECK (LogLevel.ERROR, R.string.msg_vl_error_integrity_check),
        MSG_VL_OK (LogLevel.OK, R.string.msg_vl_ok),

        // signencrypt
        MSG_SE (LogLevel.START, R.string.msg_se),
        MSG_SE_INPUT_BYTES (LogLevel.INFO, R.string.msg_se_input_bytes),
        MSG_SE_INPUT_URI (LogLevel.INFO, R.string.msg_se_input_uri),
        MSG_SE_ERROR_NO_INPUT (LogLevel.DEBUG, R.string.msg_se_error_no_input),
        MSG_SE_ERROR_INPUT_URI_NOT_FOUND (LogLevel.ERROR, R.string.msg_se_error_input_uri_not_found),
        MSG_SE_ERROR_OUTPUT_URI_NOT_FOUND (LogLevel.ERROR, R.string.msg_se_error_output_uri_not_found),
        MSG_SE_ERROR_TOO_MANY_INPUTS (LogLevel.ERROR, R.string.msg_se_error_too_many_inputs),
        MSG_SE_SUCCESS (LogLevel.OK, R.string.msg_se_success),

        // pgpsignencrypt
        MSG_PSE_ASYMMETRIC (LogLevel.INFO, R.string.msg_pse_asymmetric),
        MSG_PSE_CLEARSIGN_ONLY (LogLevel.DEBUG, R.string.msg_pse_clearsign_only),
        MSG_PSE_COMPRESSING (LogLevel.DEBUG, R.string.msg_pse_compressing),
        MSG_PSE_ENCRYPTING (LogLevel.DEBUG, R.string.msg_pse_encrypting),
        MSG_PSE_ERROR_BAD_PASSPHRASE (LogLevel.ERROR, R.string.msg_pse_error_bad_passphrase),
        MSG_PSE_ERROR_IO (LogLevel.ERROR, R.string.msg_pse_error_io),
        MSG_PSE_ERROR_SIGN_KEY(LogLevel.ERROR, R.string.msg_pse_error_sign_key),
        MSG_PSE_ERROR_KEY_SIGN (LogLevel.ERROR, R.string.msg_pse_error_key_sign),
        MSG_PSE_ERROR_NFC (LogLevel.ERROR, R.string.msg_pse_error_nfc),
        MSG_PSE_ERROR_PGP (LogLevel.ERROR, R.string.msg_pse_error_pgp),
        MSG_PSE_ERROR_SIG (LogLevel.ERROR, R.string.msg_pse_error_sig),
        MSG_PSE_ERROR_UNLOCK (LogLevel.ERROR, R.string.msg_pse_error_unlock),
        MSG_PSE_KEY_OK (LogLevel.OK, R.string.msg_pse_key_ok),
        MSG_PSE_KEY_UNKNOWN (LogLevel.DEBUG, R.string.msg_pse_key_unknown),
        MSG_PSE_KEY_WARN (LogLevel.WARN, R.string.msg_pse_key_warn),
        MSG_PSE_OK (LogLevel.OK, R.string.msg_pse_ok),
        MSG_PSE_PENDING_NFC (LogLevel.INFO, R.string.msg_pse_pending_nfc),
        MSG_PSE_PENDING_PASSPHRASE (LogLevel.INFO, R.string.msg_pse_pending_passphrase),
        MSG_PSE (LogLevel.DEBUG, R.string.msg_pse),
        MSG_PSE_SIGNING (LogLevel.DEBUG, R.string.msg_pse_signing),
        MSG_PSE_SIGNING_CLEARTEXT (LogLevel.DEBUG, R.string.msg_pse_signing_cleartext),
        MSG_PSE_SIGNING_DETACHED (LogLevel.DEBUG, R.string.msg_pse_signing_detached),
        MSG_PSE_SIGCRYPTING (LogLevel.DEBUG, R.string.msg_pse_sigcrypting),
        MSG_PSE_SYMMETRIC (LogLevel.INFO, R.string.msg_pse_symmetric),

        MSG_CRT_CERTIFYING (LogLevel.DEBUG, R.string.msg_crt_certifying),
        MSG_CRT_CERTIFY_UIDS (LogLevel.DEBUG, R.plurals.msg_crt_certify_uids),
        MSG_CRT_CERTIFY_UATS (LogLevel.DEBUG, R.plurals.msg_crt_certify_uats),
        MSG_CRT_ERROR_SELF (LogLevel.ERROR, R.string.msg_crt_error_self),
        MSG_CRT_ERROR_MASTER_NOT_FOUND (LogLevel.ERROR, R.string.msg_crt_error_master_not_found),
        MSG_CRT_ERROR_NOTHING (LogLevel.ERROR, R.string.msg_crt_error_nothing),
        MSG_CRT_ERROR_UNLOCK (LogLevel.ERROR, R.string.msg_crt_error_unlock),
        MSG_CRT (LogLevel.START, R.string.msg_crt),
        MSG_CRT_MASTER_FETCH (LogLevel.DEBUG, R.string.msg_crt_master_fetch),
        MSG_CRT_NFC_RETURN (LogLevel.OK, R.string.msg_crt_nfc_return),
        MSG_CRT_SAVE (LogLevel.DEBUG, R.string.msg_crt_save),
        MSG_CRT_SAVING (LogLevel.DEBUG, R.string.msg_crt_saving),
        MSG_CRT_SUCCESS (LogLevel.OK, R.string.msg_crt_success),
        MSG_CRT_UNLOCK (LogLevel.DEBUG, R.string.msg_crt_unlock),
        MSG_CRT_WARN_NOT_FOUND (LogLevel.WARN, R.string.msg_crt_warn_not_found),
        MSG_CRT_WARN_CERT_FAILED (LogLevel.WARN, R.string.msg_crt_warn_cert_failed),
        MSG_CRT_WARN_SAVE_FAILED (LogLevel.WARN, R.string.msg_crt_warn_save_failed),
        MSG_CRT_WARN_UPLOAD_FAILED (LogLevel.WARN, R.string.msg_crt_warn_upload_failed),

        MSG_IMPORT (LogLevel.START, R.plurals.msg_import),

        MSG_IMPORT_FETCH_ERROR (LogLevel.ERROR, R.string.msg_import_fetch_error),
        MSG_IMPORT_FETCH_ERROR_DECODE (LogLevel.ERROR, R.string.msg_import_fetch_error_decode),
        MSG_IMPORT_FETCH_ERROR_KEYSERVER(LogLevel.ERROR, R.string.msg_import_fetch_error_keyserver),
        MSG_IMPORT_FETCH_ERROR_KEYSERVER_SECRET (LogLevel.ERROR, R.string.msg_import_fetch_error_keyserver_secret),
        MSG_IMPORT_FETCH_KEYBASE (LogLevel.INFO, R.string.msg_import_fetch_keybase),
        MSG_IMPORT_FETCH_KEYSERVER (LogLevel.INFO, R.string.msg_import_fetch_keyserver),
        MSG_IMPORT_FETCH_KEYSERVER_OK (LogLevel.DEBUG, R.string.msg_import_fetch_keyserver_ok),
        MSG_IMPORT_KEYSERVER (LogLevel.DEBUG, R.string.msg_import_keyserver),
        MSG_IMPORT_MERGE (LogLevel.DEBUG, R.string.msg_import_merge),
        MSG_IMPORT_MERGE_ERROR (LogLevel.ERROR, R.string.msg_import_merge_error),
        MSG_IMPORT_ERROR (LogLevel.ERROR, R.string.msg_import_error),
        MSG_IMPORT_ERROR_IO (LogLevel.ERROR, R.string.msg_import_error_io),
        MSG_IMPORT_PARTIAL (LogLevel.ERROR, R.string.msg_import_partial),
        MSG_IMPORT_SUCCESS (LogLevel.OK, R.string.msg_import_success),

        MSG_EXPORT (LogLevel.START, R.plurals.msg_export),
        MSG_EXPORT_FILE_NAME (LogLevel.INFO, R.string.msg_export_file_name),
        MSG_EXPORT_UPLOAD_PUBLIC (LogLevel.START, R.string.msg_export_upload_public),
        MSG_EXPORT_PUBLIC (LogLevel.DEBUG, R.string.msg_export_public),
        MSG_EXPORT_SECRET (LogLevel.DEBUG, R.string.msg_export_secret),
        MSG_EXPORT_ALL (LogLevel.START, R.string.msg_export_all),
        MSG_EXPORT_ERROR_NO_FILE (LogLevel.ERROR, R.string.msg_export_error_no_file),
        MSG_EXPORT_ERROR_FOPEN (LogLevel.ERROR, R.string.msg_export_error_fopen),
        MSG_EXPORT_ERROR_NO_URI (LogLevel.ERROR, R.string.msg_export_error_no_uri),
        MSG_EXPORT_ERROR_URI_OPEN (LogLevel.ERROR, R.string.msg_export_error_uri_open),
        MSG_EXPORT_ERROR_STORAGE (LogLevel.ERROR, R.string.msg_export_error_storage),
        MSG_EXPORT_ERROR_DB (LogLevel.ERROR, R.string.msg_export_error_db),
        MSG_EXPORT_ERROR_IO (LogLevel.ERROR, R.string.msg_export_error_io),
        MSG_EXPORT_ERROR_KEY (LogLevel.ERROR, R.string.msg_export_error_key),
        MSG_EXPORT_ERROR_UPLOAD (LogLevel.ERROR, R.string.msg_export_error_upload),
        MSG_EXPORT_SUCCESS (LogLevel.OK, R.string.msg_export_success),
        MSG_EXPORT_UPLOAD_SUCCESS (LogLevel.OK, R.string.msg_export_upload_success),

        MSG_CRT_UPLOAD_SUCCESS (LogLevel.OK, R.string.msg_crt_upload_success),

        MSG_ACC_SAVED (LogLevel.INFO, R.string.api_settings_save_msg),

        MSG_WRONG_QR_CODE (LogLevel.ERROR, R.string.import_qr_code_wrong),
        MSG_WRONG_QR_CODE_FP(LogLevel.ERROR, R.string.import_qr_code_fp),

        MSG_NO_VALID_ENC (LogLevel.ERROR, R.string.error_invalid_data),

        // get key
        MSG_GET_SUCCESS(LogLevel.OK, R.string.msg_download_success),
        MSG_GET_NO_VALID_KEYS(LogLevel.ERROR, R.string.msg_download_no_valid_keys),
        MSG_GET_NO_PGP_PARTS(LogLevel.ERROR, R.string.msg_download_no_pgp_parts),
        MSG_GET_QUERY_TOO_SHORT(LogLevel.ERROR, R.string.msg_download_query_too_short),
        MSG_GET_TOO_MANY_RESPONSES(LogLevel.ERROR, R.string.msg_download_too_many_responses),
        MSG_GET_QUERY_TOO_SHORT_OR_TOO_MANY_RESPONSES(LogLevel.ERROR, R.string.msg_download_query_too_short_or_too_many_responses),
        MSG_GET_QUERY_FAILED(LogLevel.ERROR, R.string.msg_download_query_failed),

        MSG_DEL_ERROR_EMPTY (LogLevel.ERROR, R.string.msg_del_error_empty),
        MSG_DEL_ERROR_MULTI_SECRET (LogLevel.ERROR, R.string.msg_del_error_multi_secret),
        MSG_DEL (LogLevel.START, R.plurals.msg_del),
        MSG_DEL_KEY (LogLevel.DEBUG, R.string.msg_del_key),
        MSG_DEL_KEY_FAIL (LogLevel.WARN, R.string.msg_del_key_fail),
        MSG_DEL_CONSOLIDATE (LogLevel.DEBUG, R.string.msg_del_consolidate),
        MSG_DEL_OK (LogLevel.OK, R.plurals.msg_del_ok),
        MSG_DEL_FAIL (LogLevel.WARN, R.plurals.msg_del_fail),

        MSG_REVOKE_ERROR_EMPTY (LogLevel.ERROR, R.string.msg_revoke_error_empty),
        MSG_REVOKE_ERROR_NOT_FOUND (LogLevel.ERROR, R.string.msg_revoke_error_not_found),
        MSG_REVOKE (LogLevel.DEBUG, R.string.msg_revoke_key),
        MSG_REVOKE_ERROR_KEY_FAIL (LogLevel.ERROR, R.string.msg_revoke_key_fail),
        MSG_REVOKE_OK (LogLevel.OK, R.string.msg_revoke_ok),

        // keybase verification
        MSG_KEYBASE_VERIFICATION(LogLevel.START, R.string.msg_keybase_verification),

        MSG_KEYBASE_ERROR_NO_PROVER(LogLevel.ERROR, R.string.msg_keybase_error_no_prover),
        MSG_KEYBASE_ERROR_FETCH_PROOF(LogLevel.ERROR, R.string.msg_keybase_error_fetching_evidence),
        MSG_KEYBASE_ERROR_FINGERPRINT_MISMATCH(LogLevel.ERROR,
                R.string.msg_keybase_error_key_mismatch),
        MSG_KEYBASE_ERROR_DNS_FAIL(LogLevel.ERROR, R.string.msg_keybase_error_dns_fail),
        MSG_KEYBASE_ERROR_SPECIFIC(LogLevel.ERROR, R.string.msg_keybase_error_specific),
        MSG_KEYBASE_ERROR_PAYLOAD_MISMATCH(LogLevel.ERROR,
                R.string.msg_keybase_error_msg_payload_mismatch),

        // export log
<<<<<<< HEAD
        MSG_EXPORT_LOG(LogLevel.START,R.string.msg_export_log_start),
        MSG_EXPORT_LOG_EXPORT_ERROR_NO_FILE(LogLevel.ERROR,R.string.msg_export_log_error_no_file),
        MSG_EXPORT_LOG_EXPORT_ERROR_FOPEN(LogLevel.ERROR,R.string.msg_export_log_error_fopen),
        MSG_EXPORT_LOG_EXPORT_ERROR_WRITING(LogLevel.ERROR,R.string.msg_export_log_error_writing),
        MSG_EXPORT_LOG_EXPORT_SUCCESS (LogLevel.OK, R.string.msg_export_log_success),

        // mim parsing
        MSG_MIME_PARSING(LogLevel.START,R.string.msg_mime_parsing_start),
        MSG_MIME_PARSING_ERROR(LogLevel.ERROR,R.string.msg_mime_parsing_error),
        MSG_MIME_PARSING_SUCCESS(LogLevel.OK,R.string.msg_mime_parsing_success),
        ;
=======
        MSG_LV (LogLevel.START, R.string.msg_lv),
        MSG_LV_MATCH (LogLevel.DEBUG, R.string.msg_lv_match),
        MSG_LV_MATCH_ERROR (LogLevel.ERROR, R.string.msg_lv_match_error),
        MSG_LV_FP_OK (LogLevel.DEBUG, R.string.msg_lv_fp_ok),
        MSG_LV_FP_ERROR (LogLevel.ERROR, R.string.msg_lv_fp_error),

        MSG_LV_ERROR_TWITTER_AUTH (LogLevel.ERROR, R.string.msg_lv_error_twitter_auth),
        MSG_LV_ERROR_TWITTER_HANDLE (LogLevel.ERROR, R.string.msg_lv_error_twitter_handle),
        MSG_LV_ERROR_TWITTER_RESPONSE (LogLevel.ERROR, R.string.msg_lv_error_twitter_response),
        MSG_LV_ERROR_GITHUB_HANDLE (LogLevel.ERROR, R.string.msg_lv_error_github_handle),
        MSG_LV_ERROR_GITHUB_NOT_FOUND (LogLevel.ERROR, R.string.msg_lv_error_github_not_found),

        MSG_LV_FETCH (LogLevel.DEBUG, R.string.msg_lv_fetch),
        MSG_LV_FETCH_REDIR (LogLevel.DEBUG, R.string.msg_lv_fetch_redir),
        MSG_LV_FETCH_OK (LogLevel.DEBUG, R.string.msg_lv_fetch_ok),
        MSG_LV_FETCH_ERROR (LogLevel.ERROR, R.string.msg_lv_fetch_error),
        MSG_LV_FETCH_ERROR_URL (LogLevel.ERROR, R.string.msg_lv_fetch_error_url),
        MSG_LV_FETCH_ERROR_IO (LogLevel.ERROR, R.string.msg_lv_fetch_error_io),
        MSG_LV_FETCH_ERROR_FORMAT(LogLevel.ERROR, R.string.msg_lv_fetch_error_format),
        MSG_LV_FETCH_ERROR_NOTHING (LogLevel.ERROR, R.string.msg_lv_fetch_error_nothing);
>>>>>>> d5dd6a49

        public final int mMsgId;
        public final LogLevel mLevel;
        LogType(LogLevel level, int msgId) {
            mLevel = level;
            mMsgId = msgId;
        }
        public int getMsgId() {
            return mMsgId;
        }
    }

    /** Enumeration of possible log levels. */
    public enum LogLevel {
        DEBUG,
        INFO,
        WARN,
        ERROR, // should occur once at the end of a failed operation
        START, // should occur once at the start of each independent operation
        OK, // should occur once at the end of a successful operation
        CANCELLED, // should occur once at the end of a cancelled operation
    }
    // for print of debug log. keep those in sync with above!
    static final String[] LOG_LEVEL_NAME = new String[] {
            "[DEBUG]", "[INFO]", "[WARN]", "[ERROR]", "[START]", "[OK]", "[CANCEL]"
    };

    @Override
    public int describeContents() {
        return 0;
    }

    @Override
    public void writeToParcel(Parcel dest, int flags) {
        dest.writeInt(mResult);
        // cache log and write UUID to dest
        logCache.cacheAndWriteToParcel(mLog, dest);
    }

    public static class OperationLog implements Iterable<LogEntryParcel> {

        private final List<LogEntryParcel> mParcels = new ArrayList<>();

        /// Simple convenience method
        public void add(LogType type, int indent, Object... parameters) {
            mParcels.add(new OperationResult.LogEntryParcel(type, indent, parameters));
        }

        public void add(LogType type, int indent) {
            mParcels.add(new OperationResult.LogEntryParcel(type, indent, (Object[]) null));
        }

        public void add(OperationResult subResult, int indent) {
            OperationLog subLog = subResult.getLog();
            mParcels.add(new SubLogEntryParcel(subResult, subLog.getFirst().mType, indent, subLog.getFirst().mParameters));
        }

        public SubLogEntryParcel getSubResultIfSingle() {
            if (mParcels.size() != 1) {
                return null;
            }
            LogEntryParcel first = getFirst();
            if (first instanceof SubLogEntryParcel) {
                return (SubLogEntryParcel) first;
            }
            return null;
        }

        public void clear() {
            mParcels.clear();
        }

        public boolean containsType(LogType type) {
            for(LogEntryParcel entry : new IterableIterator<>(mParcels.iterator())) {
                if (entry.mType == type) {
                    return true;
                }
            }
            return false;
        }

        public boolean containsWarnings() {
            for(LogEntryParcel entry : new IterableIterator<>(mParcels.iterator())) {
                if (entry.mType.mLevel == LogLevel.WARN || entry.mType.mLevel == LogLevel.ERROR) {
                    return true;
                }
            }
            return false;
        }

        public void addAll(List<LogEntryParcel> parcels) {
            mParcels.addAll(parcels);
        }

        public List<LogEntryParcel> toList() {
            return mParcels;
        }

        public boolean isEmpty() {
            return mParcels.isEmpty();
        }

        public LogEntryParcel getFirst() {
            if (mParcels.isEmpty()) {
                return null;
            }
            return mParcels.get(0);
        }

        public LogEntryParcel getLast() {
            if (mParcels.isEmpty()) {
                return null;
            }
            LogEntryParcel last = mParcels.get(mParcels.size() -1);
            if (last instanceof SubLogEntryParcel) {
                return ((SubLogEntryParcel) last).getSubResult().getLog().getLast();
            }
            return last;
        }

        @Override
        public Iterator<LogEntryParcel> iterator() {
            return mParcels.iterator();
        }

        /**
         * returns an indented String of an entire OperationLog
         * @param indent padding to add at the start of all log entries, made for use with SubLogs
         * @return printable, indented version of passed operationLog
         */
        public String getPrintableOperationLog(Resources resources, int indent) {
            StringBuilder log = new StringBuilder();
            for (LogEntryParcel entry : this) {
                log.append(entry.getPrintableLogEntry(resources, indent)).append("\n");
            }
            return log.toString().substring(0, log.length() -1); // get rid of extra new line
        }

    }

}<|MERGE_RESOLUTION|>--- conflicted
+++ resolved
@@ -818,20 +818,11 @@
         MSG_KEYBASE_ERROR_PAYLOAD_MISMATCH(LogLevel.ERROR,
                 R.string.msg_keybase_error_msg_payload_mismatch),
 
-        // export log
-<<<<<<< HEAD
-        MSG_EXPORT_LOG(LogLevel.START,R.string.msg_export_log_start),
-        MSG_EXPORT_LOG_EXPORT_ERROR_NO_FILE(LogLevel.ERROR,R.string.msg_export_log_error_no_file),
-        MSG_EXPORT_LOG_EXPORT_ERROR_FOPEN(LogLevel.ERROR,R.string.msg_export_log_error_fopen),
-        MSG_EXPORT_LOG_EXPORT_ERROR_WRITING(LogLevel.ERROR,R.string.msg_export_log_error_writing),
-        MSG_EXPORT_LOG_EXPORT_SUCCESS (LogLevel.OK, R.string.msg_export_log_success),
-
-        // mim parsing
+        // mime parsing
         MSG_MIME_PARSING(LogLevel.START,R.string.msg_mime_parsing_start),
         MSG_MIME_PARSING_ERROR(LogLevel.ERROR,R.string.msg_mime_parsing_error),
         MSG_MIME_PARSING_SUCCESS(LogLevel.OK,R.string.msg_mime_parsing_success),
-        ;
-=======
+
         MSG_LV (LogLevel.START, R.string.msg_lv),
         MSG_LV_MATCH (LogLevel.DEBUG, R.string.msg_lv_match),
         MSG_LV_MATCH_ERROR (LogLevel.ERROR, R.string.msg_lv_match_error),
@@ -851,8 +842,8 @@
         MSG_LV_FETCH_ERROR_URL (LogLevel.ERROR, R.string.msg_lv_fetch_error_url),
         MSG_LV_FETCH_ERROR_IO (LogLevel.ERROR, R.string.msg_lv_fetch_error_io),
         MSG_LV_FETCH_ERROR_FORMAT(LogLevel.ERROR, R.string.msg_lv_fetch_error_format),
-        MSG_LV_FETCH_ERROR_NOTHING (LogLevel.ERROR, R.string.msg_lv_fetch_error_nothing);
->>>>>>> d5dd6a49
+        MSG_LV_FETCH_ERROR_NOTHING (LogLevel.ERROR, R.string.msg_lv_fetch_error_nothing),
+        ;
 
         public final int mMsgId;
         public final LogLevel mLevel;
