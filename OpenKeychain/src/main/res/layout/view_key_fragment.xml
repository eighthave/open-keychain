--- conflicted
+++ resolved
@@ -1,20 +1,13 @@
-<<<<<<< HEAD
 <LinearLayout xmlns:android="http://schemas.android.com/apk/res/android"
     xmlns:card_view="http://schemas.android.com/apk/res-auto"
     android:layout_width="match_parent"
     android:layout_height="wrap_content"
+    xmlns:tools="http://schemas.android.com/tools"
     android:orientation="vertical"
     android:paddingBottom="16dp"
     android:paddingLeft="16dp"
     android:paddingRight="16dp"
     android:paddingTop="16dp">
-=======
-<ScrollView xmlns:android="http://schemas.android.com/apk/res/android"
-    xmlns:card_view="http://schemas.android.com/apk/res-auto"
-    xmlns:tools="http://schemas.android.com/tools"
-    android:layout_width="match_parent"
-    android:layout_height="match_parent">
->>>>>>> 5b75b542
 
     <android.support.v7.widget.CardView
         android:id="@+id/card_view"
@@ -26,13 +19,7 @@
         card_view:cardElevation="2dp"
         card_view:cardUseCompatPadding="true">
 
-<<<<<<< HEAD
         <LinearLayout
-=======
-        <android.support.v7.widget.CardView
-            android:id="@+id/card_identities"
-            android:layout_gravity="center"
->>>>>>> 5b75b542
             android:layout_width="match_parent"
             android:layout_height="wrap_content"
             android:orientation="vertical">
@@ -48,10 +35,65 @@
                 android:layout_width="match_parent"
                 android:layout_height="wrap_content"
                 android:layout_marginBottom="4dp" />
+
         </LinearLayout>
+
     </android.support.v7.widget.CardView>
 
-<<<<<<< HEAD
+    <android.support.v7.widget.CardView
+        android:id="@+id/card_linked_ids"
+        android:transitionName="card_linked_ids"
+        android:layout_gravity="center"
+        android:layout_width="match_parent"
+        android:layout_height="wrap_content"
+        android:visibility="gone"
+        tools:visibility="visible"
+        card_view:cardBackgroundColor="@android:color/white"
+        card_view:cardElevation="2dp"
+        card_view:cardUseCompatPadding="true"
+        card_view:cardCornerRadius="4dp">
+
+        <LinearLayout
+            android:layout_width="match_parent"
+            android:layout_height="wrap_content"
+            android:orientation="vertical">
+
+            <TextView
+                style="@style/CardViewHeader"
+                android:layout_width="wrap_content"
+                android:layout_height="wrap_content"
+                android:text="@string/section_linked_identities" />
+
+            <org.sufficientlysecure.keychain.ui.widget.FixedListView
+                android:id="@+id/view_key_linked_ids"
+                android:layout_width="match_parent"
+                android:layout_height="wrap_content"
+                android:layout_marginBottom="4dp" />
+
+            <TextView
+                android:id="@+id/view_key_linked_ids_expander"
+                android:layout_width="fill_parent"
+                android:layout_height="wrap_content"
+                android:layout_marginTop="4dp"
+                android:layout_marginBottom="4dp"
+                android:gravity="center_vertical"
+                android:drawableTop="@drawable/divider"
+                android:drawableRight="@drawable/ic_expand_more_black_24dp"
+                android:drawableEnd="@drawable/ic_expand_more_black_24dp"
+                android:drawablePadding="3dp"
+                android:clickable="true"
+                android:text="@string/linked_ids_more_unknown"
+                android:paddingLeft="8dp"
+                android:paddingRight="8dp"
+                android:background="?android:selectableItemBackground"
+                android:visibility="gone"
+                tools:visibility="visible"
+                />
+
+        </LinearLayout>
+
+    </android.support.v7.widget.CardView>
+
     <android.support.v7.widget.CardView
         android:id="@+id/linked_system_contact_card"
         android:layout_width="match_parent"
@@ -62,71 +104,6 @@
         card_view:cardCornerRadius="4dp"
         card_view:cardElevation="2dp"
         card_view:cardUseCompatPadding="true">
-=======
-                <org.sufficientlysecure.keychain.ui.widget.FixedListView
-                    android:id="@+id/view_key_user_ids"
-                    android:layout_width="match_parent"
-                    android:layout_height="wrap_content"
-                    android:layout_marginBottom="4dp"/>
-            </LinearLayout>
-
-        </android.support.v7.widget.CardView>
-
-        <android.support.v7.widget.CardView
-            android:id="@+id/card_linked_ids"
-            android:transitionName="card_linked_ids"
-            android:layout_gravity="center"
-            android:layout_width="match_parent"
-            android:layout_height="wrap_content"
-            android:visibility="gone"
-            tools:visibility="visible"
-            card_view:cardBackgroundColor="@android:color/white"
-            card_view:cardElevation="2dp"
-            card_view:cardUseCompatPadding="true"
-            card_view:cardCornerRadius="4dp">
-
-            <LinearLayout
-                android:layout_width="match_parent"
-                android:layout_height="wrap_content"
-                android:orientation="vertical">
-
-                <TextView
-                    style="@style/CardViewHeader"
-                    android:layout_width="wrap_content"
-                    android:layout_height="wrap_content"
-                    android:text="@string/section_linked_identities" />
-
-                <org.sufficientlysecure.keychain.ui.widget.FixedListView
-                    android:id="@+id/view_key_linked_ids"
-                    android:layout_width="match_parent"
-                    android:layout_height="wrap_content"
-                    android:layout_marginBottom="4dp" />
-
-                <TextView
-                    android:id="@+id/view_key_linked_ids_expander"
-                    android:layout_width="fill_parent"
-                    android:layout_height="wrap_content"
-                    android:layout_marginTop="4dp"
-                    android:layout_marginBottom="4dp"
-                    android:gravity="center_vertical"
-                    android:drawableTop="@drawable/divider"
-                    android:drawableRight="@drawable/ic_expand_more_black_24dp"
-                    android:drawableEnd="@drawable/ic_expand_more_black_24dp"
-                    android:drawablePadding="3dp"
-                    android:clickable="true"
-                    android:textColor="@color/tertiary_text_light"
-                    android:text="@string/linked_ids_more_unknown"
-                    android:paddingLeft="8dp"
-                    android:paddingRight="8dp"
-                    android:background="?android:selectableItemBackground"
-                    android:visibility="gone"
-                    tools:visibility="visible"
-                    />
-
-            </LinearLayout>
-
-        </android.support.v7.widget.CardView>
->>>>>>> 5b75b542
 
         <LinearLayout
             android:layout_width="match_parent"
@@ -163,7 +140,9 @@
                     android:text="@string/view_key_fragment_no_system_contact"
                     android:textAppearance="?android:attr/textAppearanceMedium" />
             </LinearLayout>
+
         </LinearLayout>
+
     </android.support.v7.widget.CardView>
 
 </LinearLayout>