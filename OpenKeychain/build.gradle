apply plugin: 'com.android.application'

dependencies {
    // NOTE: Always use fixed version codes not dynamic ones, e.g. 0.7.3 instead of 0.7.+, see README for more information

    compile 'com.android.support:support-v4:21.0.3'
    compile 'com.android.support:appcompat-v7:21.0.3'
    compile 'com.android.support:recyclerview-v7:21.0.3'
    compile project(':extern:openpgp-api-lib')
    compile project(':extern:openkeychain-api-lib')
    compile project(':extern:html-textview')
    compile project(':extern:StickyListHeaders:library')
    compile project(':extern:spongycastle:core')
    compile project(':extern:spongycastle:pg')
    compile project(':extern:spongycastle:pkix')
    compile project(':extern:spongycastle:prov')
    compile project(':extern:SuperToasts:supertoasts')
    compile project(':extern:minidns')
    compile project(':extern:KeybaseLib:Lib')
    compile project(':extern:TokenAutoComplete:library')
    compile project(':extern:safeslinger-exchange')
    compile project(':extern:android-lockpattern:code')

    // TODO: include as submodule?:
    compile 'com.journeyapps:zxing-android-embedded:2.0.1@aar'
    compile 'com.journeyapps:zxing-android-integration:2.0.1@aar'
    compile 'com.google.zxing:core:3.0.1'
    compile 'com.jpardogo.materialtabstrip:library:1.0.8'
<<<<<<< HEAD
    compile 'it.neokree:MaterialNavigationDrawer:1.3'
=======
    compile 'com.nispok:snackbar:2.7.4'
>>>>>>> 198ddfef
}

android {
    compileSdkVersion 21
    buildToolsVersion '21.1.1'

    defaultConfig {
        minSdkVersion 15
        targetSdkVersion 21
    }

    compileOptions {
        sourceCompatibility JavaVersion.VERSION_1_7
        targetCompatibility JavaVersion.VERSION_1_7
    }

    /*
     * To sign release build, create file gradle.properties in ~/.gradle/ with this content:
     *
     * signingStoreLocation=/home/key.store
     * signingStorePassword=xxx
     * signingKeyAlias=alias
     * signingKeyPassword=xxx
     */
    if (project.hasProperty('signingStoreLocation') &&
            project.hasProperty('signingStorePassword') &&
            project.hasProperty('signingKeyAlias') &&
            project.hasProperty('signingKeyPassword')) {
        println "Found sign properties in gradle.properties! Signing build…"
        
        signingConfigs {
            release {
                storeFile file(signingStoreLocation)
                storePassword signingStorePassword
                keyAlias signingKeyAlias
                keyPassword signingKeyPassword
            }
        }

        buildTypes.release.signingConfig = signingConfigs.release
    } else {
        buildTypes.release.signingConfig = null
    }
    
    // NOTE: Lint is disabled because it slows down builds,
    // to enable it comment out the code at the bottom of this build.gradle
    lintOptions {
        // Do not abort build if lint finds errors
        abortOnError false

        checkAllWarnings true
        htmlReport true
        htmlOutput file('lint-report.html')
    }
    
    // Disable preDexing, causes com.android.dx.cf.iface.ParseException: bad class file magic (cafebabe) or version (0034.0000) on some systems
    dexOptions {
        preDexLibraries = false
    }
}

// NOTE: This disables Lint!
tasks.whenTaskAdded { task ->
    if (task.name.contains('lint')) {
        task.enabled = false
    }
}
<|MERGE_RESOLUTION|>--- conflicted
+++ resolved
@@ -26,11 +26,8 @@
     compile 'com.journeyapps:zxing-android-integration:2.0.1@aar'
     compile 'com.google.zxing:core:3.0.1'
     compile 'com.jpardogo.materialtabstrip:library:1.0.8'
-<<<<<<< HEAD
     compile 'it.neokree:MaterialNavigationDrawer:1.3'
-=======
     compile 'com.nispok:snackbar:2.7.4'
->>>>>>> 198ddfef
 }
 
 android {
