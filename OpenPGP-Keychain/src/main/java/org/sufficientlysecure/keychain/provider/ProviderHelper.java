/*
 * Copyright (C) 2012-2013 Dominik Schürmann <dominik@dominikschuermann.de>
 *
 * This program is free software: you can redistribute it and/or modify
 * it under the terms of the GNU General Public License as published by
 * the Free Software Foundation, either version 3 of the License, or
 * (at your option) any later version.
 *
 * This program is distributed in the hope that it will be useful,
 * but WITHOUT ANY WARRANTY; without even the implied warranty of
 * MERCHANTABILITY or FITNESS FOR A PARTICULAR PURPOSE.  See the
 * GNU General Public License for more details.
 *
 * You should have received a copy of the GNU General Public License
 * along with this program.  If not, see <http://www.gnu.org/licenses/>.
 */

package org.sufficientlysecure.keychain.provider;

import android.content.ContentProviderOperation;
import android.content.ContentResolver;
import android.content.ContentValues;
import android.content.Context;
import android.content.OperationApplicationException;
import android.database.Cursor;
import android.database.DatabaseUtils;
import android.net.Uri;
import android.os.RemoteException;

import org.spongycastle.bcpg.ArmoredOutputStream;
import org.spongycastle.openpgp.PGPKeyRing;
import org.spongycastle.openpgp.PGPPublicKey;
import org.spongycastle.openpgp.PGPPublicKeyRing;
import org.spongycastle.openpgp.PGPSecretKey;
import org.spongycastle.openpgp.PGPSecretKeyRing;
import org.spongycastle.openpgp.PGPSignature;
import org.sufficientlysecure.keychain.Constants;
import org.sufficientlysecure.keychain.pgp.PgpConversionHelper;
import org.sufficientlysecure.keychain.pgp.PgpHelper;
import org.sufficientlysecure.keychain.pgp.PgpKeyHelper;
import org.sufficientlysecure.keychain.provider.KeychainContract.ApiApps;
import org.sufficientlysecure.keychain.provider.KeychainContract.KeyRings;
import org.sufficientlysecure.keychain.provider.KeychainContract.Keys;
import org.sufficientlysecure.keychain.provider.KeychainContract.UserIds;
import org.sufficientlysecure.keychain.provider.KeychainDatabase.Tables;
import org.sufficientlysecure.keychain.remote.AccountSettings;
import org.sufficientlysecure.keychain.remote.AppSettings;
import org.sufficientlysecure.keychain.util.IterableIterator;
import org.sufficientlysecure.keychain.util.Log;

import java.io.ByteArrayOutputStream;
import java.io.IOException;
import java.util.ArrayList;
import java.util.Date;
import java.util.HashSet;
import java.util.Set;

public class ProviderHelper {

    /**
     * Private helper method to get PGPKeyRing from database
     */
    public static PGPKeyRing getPGPKeyRing(Context context, Uri queryUri) {
        Cursor cursor = context.getContentResolver().query(queryUri,
                new String[]{KeyRings._ID, KeyRings.KEY_RING_DATA}, null, null, null);

        PGPKeyRing keyRing = null;
        if (cursor != null && cursor.moveToFirst()) {
            int keyRingDataCol = cursor.getColumnIndex(KeyRings.KEY_RING_DATA);

            byte[] data = cursor.getBlob(keyRingDataCol);
            if (data != null) {
                keyRing = PgpConversionHelper.BytesToPGPKeyRing(data);
            }
        }

        if (cursor != null) {
            cursor.close();
        }

        return keyRing;
    }

    public static PGPPublicKey getPGPPublicKeyByKeyId(Context context, long keyId) {
        return getPGPPublicKeyRingWithKeyId(context, keyId).getPublicKey(keyId);
    }
    public static PGPPublicKeyRing getPGPPublicKeyRingWithKeyId(Context context, long keyId) {
        // todo do
        return null;
    }

    public static PGPSecretKey getPGPSecretKeyByKeyId(Context context, long keyId) {
        return getPGPSecretKeyRingWithKeyId(context, keyId).getSecretKey(keyId);
    }
    public static PGPSecretKeyRing getPGPSecretKeyRingWithKeyId(Context context, long keyId) {
        // todo do
        return null;
    }

    /**
     * Retrieves the actual PGPPublicKeyRing object from the database blob based on the masterKeyId
     */
    public static PGPPublicKeyRing getPGPPublicKeyRing(Context context,
                                                                    long masterKeyId) {
        Uri queryUri = KeyRings.buildPublicKeyRingUri(Long.toString(masterKeyId));
        return (PGPPublicKeyRing) getPGPKeyRing(context, queryUri);
    }

    /**
     * Retrieves the actual PGPSecretKeyRing object from the database blob based on the maserKeyId
     */
    public static PGPSecretKeyRing getPGPSecretKeyRing(Context context,
                                                                    long masterKeyId) {
        Uri queryUri = KeyRings.buildSecretKeyRingUri(Long.toString(masterKeyId));
        return (PGPSecretKeyRing) getPGPKeyRing(context, queryUri);
    }

    /**
     * Saves PGPPublicKeyRing with its keys and userIds in DB
     */
    @SuppressWarnings("unchecked")
    public static void saveKeyRing(Context context, PGPPublicKeyRing keyRing) throws IOException {
        PGPPublicKey masterKey = keyRing.getPublicKey();
        long masterKeyId = masterKey.getKeyID();

        // IF there is a secret key, preserve it!
        // TODO This even necessary?
        // PGPSecretKeyRing secretRing = ProviderHelper.getPGPSecretKeyRing(context, masterKeyId);

        // delete old version of this keyRing, which also deletes all keys and userIds on cascade
        try {
            context.getContentResolver().delete(KeyRings.buildPublicKeyRingUri(Long.toString(masterKeyId)), null, null);
        } catch (UnsupportedOperationException e) {
            Log.e(Constants.TAG, "Key could not be deleted! Maybe we are creating a new one!", e);
        }

        ContentValues values = new ContentValues();
        // use exactly the same _ID again to replace key in-place.
        // NOTE: If we would not use the same _ID again,
        // getting back to the ViewKeyActivity would result in Nullpointer,
        // because the currently loaded key would be gone from the database
        values.put(KeyRings.MASTER_KEY_ID, masterKeyId);
        values.put(KeyRings.KEY_RING_DATA, keyRing.getEncoded());

        // insert new version of this keyRing
        Uri uri = KeyRings.buildPublicKeyRingUri(Long.toString(masterKeyId));
        Uri insertedUri = context.getContentResolver().insert(uri, values);

        // save all keys and userIds included in keyRing object in database
        ArrayList<ContentProviderOperation> operations = new ArrayList<ContentProviderOperation>();

        int rank = 0;
        for (PGPPublicKey key : new IterableIterator<PGPPublicKey>(keyRing.getPublicKeys())) {
            operations.add(buildPublicKeyOperations(context, masterKeyId, key, rank));
            ++rank;
        }

        int userIdRank = 0;
        for (String userId : new IterableIterator<String>(masterKey.getUserIDs())) {
            operations.add(buildUserIdOperations(context, masterKeyId, userId, userIdRank));
            ++userIdRank;
        }

        for (PGPSignature certification :
                new IterableIterator<PGPSignature>(
                        masterKey.getSignaturesOfType(PGPSignature.POSITIVE_CERTIFICATION))) {
            // TODO: how to do this??
            // we need to verify the signatures again and again when they are displayed...
//            if (certification.verify
//            operations.add(buildPublicKeyOperations(context, keyRingRowId, key, rank));
        }

        try {
            context.getContentResolver().applyBatch(KeychainContract.CONTENT_AUTHORITY, operations);
        } catch (RemoteException e) {
            Log.e(Constants.TAG, "applyBatch failed!", e);
        } catch (OperationApplicationException e) {
            Log.e(Constants.TAG, "applyBatch failed!", e);
        }

        // Save the saved keyring (if any)
        // TODO this even necessary? see above...
        // if(secretRing != null)
            // saveKeyRing(context, secretRing);

    }

    /**
     * Saves PGPSecretKeyRing with its keys and userIds in DB
     */
    @SuppressWarnings("unchecked")
    public static void saveKeyRing(Context context, PGPSecretKeyRing keyRing) throws IOException {
        PGPSecretKey masterKey = keyRing.getSecretKey();
        long masterKeyId = masterKey.getKeyID();

        // TODO Make sure there is a public key for this secret key in the db (create one maybe)

        {
            ContentValues values = new ContentValues();
            values.put(KeyRings.MASTER_KEY_ID, masterKeyId);
            values.put(KeyRings.KEY_RING_DATA, keyRing.getEncoded());
            // insert new version of this keyRing
            Uri uri = KeyRings.buildSecretKeyRingUri(Long.toString(masterKeyId));
            context.getContentResolver().insert(uri, values);
        }

    }

    /**
     * Build ContentProviderOperation to add PGPPublicKey to database corresponding to a keyRing
     */
<<<<<<< HEAD
    private static ContentProviderOperation buildPublicKeyOperations(Context context,
                                                                     long masterKeyId, PGPPublicKey key, int rank) throws IOException {

=======
    private static ContentProviderOperation buildPublicKeyOperations(
        Context context, long keyRingRowId, PGPPublicKey key, int rank) throws IOException {
>>>>>>> 11b08c4d
        ContentValues values = new ContentValues();
        values.put(Keys.MASTER_KEY_ID, masterKeyId);
        values.put(Keys.RANK, rank);

        values.put(Keys.KEY_ID, key.getKeyID());
        values.put(Keys.KEY_SIZE, key.getBitStrength());
        values.put(Keys.ALGORITHM, key.getAlgorithm());
        values.put(Keys.FINGERPRINT, key.getFingerprint());

        values.put(Keys.CAN_CERTIFY, (PgpKeyHelper.isCertificationKey(key)));
        values.put(Keys.CAN_SIGN, (PgpKeyHelper.isSigningKey(key)));
        values.put(Keys.CAN_ENCRYPT, PgpKeyHelper.isEncryptionKey(key));
        values.put(Keys.IS_REVOKED, key.isRevoked());

        values.put(Keys.CREATION, PgpKeyHelper.getCreationDate(key).getTime() / 1000);
        Date expiryDate = PgpKeyHelper.getExpiryDate(key);
        if (expiryDate != null) {
            values.put(Keys.EXPIRY, expiryDate.getTime() / 1000);
        }
<<<<<<< HEAD
=======
        values.put(Keys.KEY_RING_ROW_ID, keyRingRowId);
        values.put(Keys.KEY_DATA, key.getEncoded());
        values.put(Keys.RANK, rank);
        values.put(Keys.FINGERPRINT, key.getFingerprint());

        Uri uri = Keys.buildPublicKeysUri(Long.toString(keyRingRowId));

        return ContentProviderOperation.newInsert(uri).withValues(values).build();
    }

    /**
     * Build ContentProviderOperation to add PublicUserIds to database corresponding to a keyRing
     */
    private static ContentProviderOperation buildPublicUserIdOperations(
        Context context, long keyRingRowId, String userId, int rank) {
        ContentValues values = new ContentValues();
        values.put(UserIds.KEY_RING_ROW_ID, keyRingRowId);
        values.put(UserIds.USER_ID, userId);
        values.put(UserIds.RANK, rank);
>>>>>>> 11b08c4d

        Uri uri = Keys.buildKeysUri(Long.toString(masterKeyId));

        return ContentProviderOperation.newInsert(uri).withValues(values).build();
    }

    /**
     * Build ContentProviderOperation to add PGPSecretKey to database corresponding to a keyRing
     */
<<<<<<< HEAD
    private static ContentProviderOperation buildSecretKeyOperations(Context context,
                                                                     long masterKeyId, PGPSecretKey key, int rank) throws IOException {
        return buildPublicKeyOperations(context, masterKeyId, key.getPublicKey(), rank);
=======
    private static ContentProviderOperation buildSecretKeyOperations(
        Context context, long keyRingRowId, PGPSecretKey key, int rank) throws IOException {
        ContentValues values = new ContentValues();

        boolean hasPrivate = true;
        if (key.isMasterKey()) {
            if (key.isPrivateKeyEmpty()) {
                hasPrivate = false;
            }
        }

        values.put(Keys.KEY_ID, key.getKeyID());
        values.put(Keys.IS_MASTER_KEY, key.isMasterKey());
        values.put(Keys.ALGORITHM, key.getPublicKey().getAlgorithm());
        values.put(Keys.KEY_SIZE, key.getPublicKey().getBitStrength());
        values.put(Keys.CAN_CERTIFY, (PgpKeyHelper.isCertificationKey(key) && hasPrivate));
        values.put(Keys.CAN_SIGN, (PgpKeyHelper.isSigningKey(key) && hasPrivate));
        values.put(Keys.CAN_ENCRYPT, PgpKeyHelper.isEncryptionKey(key));
        values.put(Keys.IS_REVOKED, key.getPublicKey().isRevoked());
        values.put(Keys.CREATION, PgpKeyHelper.getCreationDate(key).getTime() / 1000);
        Date expiryDate = PgpKeyHelper.getExpiryDate(key);
        if (expiryDate != null) {
            values.put(Keys.EXPIRY, expiryDate.getTime() / 1000);
        }
        values.put(Keys.KEY_RING_ROW_ID, keyRingRowId);
        values.put(Keys.KEY_DATA, key.getEncoded());
        values.put(Keys.RANK, rank);
        values.put(Keys.FINGERPRINT, key.getPublicKey().getFingerprint());

        Uri uri = Keys.buildSecretKeysUri(Long.toString(keyRingRowId));

        return ContentProviderOperation.newInsert(uri).withValues(values).build();
>>>>>>> 11b08c4d
    }

    /**
     * Build ContentProviderOperation to add PublicUserIds to database corresponding to a keyRing
     */
<<<<<<< HEAD
    private static ContentProviderOperation buildUserIdOperations(Context context,
                                                                  long masterKeyId, String userId, int rank) {
=======
    private static ContentProviderOperation buildSecretUserIdOperations(
        Context context, long keyRingRowId, String userId, int rank) {
>>>>>>> 11b08c4d
        ContentValues values = new ContentValues();
        values.put(UserIds.MASTER_KEY_ID, masterKeyId);
        values.put(UserIds.USER_ID, userId);
        values.put(UserIds.RANK, rank);

        Uri uri = UserIds.buildUserIdsUri(Long.toString(masterKeyId));

        return ContentProviderOperation.newInsert(uri).withValues(values).build();
    }

    /**
     * Private helper method
     */
    private static ArrayList<Long> getKeyRingsMasterKeyIds(Context context, Uri queryUri) {
        Cursor cursor = context.getContentResolver().query(queryUri,
                new String[]{KeyRings.MASTER_KEY_ID}, null, null, null);

        ArrayList<Long> masterKeyIds = new ArrayList<Long>();
        if (cursor != null) {
            int masterKeyIdCol = cursor.getColumnIndex(KeyRings.MASTER_KEY_ID);
            if (cursor.moveToFirst()) {
                do {
                    masterKeyIds.add(cursor.getLong(masterKeyIdCol));
                } while (cursor.moveToNext());
            }
        }

        if (cursor != null) {
            cursor.close();
        }

        return masterKeyIds;
    }

    public static void deletePublicKeyRing(Context context, long masterKeyId) {
        ContentResolver cr = context.getContentResolver();
        cr.delete(KeyRings.buildPublicKeyRingUri(Long.toString(masterKeyId)), null, null);
    }

    public static void deleteSecretKeyRing(Context context, long masterKeyId) {
        ContentResolver cr = context.getContentResolver();
        cr.delete(KeyRings.buildSecretKeyRingUri(Long.toString(masterKeyId)), null, null);
    }

    public static boolean getMasterKeyCanCertify(Context context, Uri queryUri) {
        // TODO redo

        return false;

<<<<<<< HEAD
        /*
            String[] projection = new String[]{
                    KeyRings.MASTER_KEY_ID,
                    "(SELECT COUNT(sign_keys." + Keys._ID + ") FROM " + Tables.KEYS
                            + " AS sign_keys WHERE sign_keys." + Keys.KEY_RING_ROW_ID + " = "
                            + KeychainDatabase.Tables.KEY_RINGS + "." + KeyRings._ID
                            + " AND sign_keys." + Keys.CAN_CERTIFY + " = '1' AND " + Keys.IS_MASTER_KEY
                            + " = 1) AS sign",};
=======
    public static boolean getMasterKeyCanCertify(Context context, Uri queryUri) {
        String[] projection = new String[] {
                KeyRings.MASTER_KEY_ID,
                "(SELECT COUNT(sign_keys." + Keys._ID + ") FROM " + Tables.KEYS
                        + " AS sign_keys WHERE sign_keys." + Keys.KEY_RING_ROW_ID + " = "
                        + KeychainDatabase.Tables.KEY_RINGS + "." + KeyRings._ID
                        + " AND sign_keys." + Keys.CAN_CERTIFY + " = '1' AND " + Keys.IS_MASTER_KEY
                        + " = 1) AS sign",
        };
>>>>>>> 11b08c4d

            ContentResolver cr = context.getContentResolver();
            Cursor cursor = cr.query(queryUri, projection, null, null, null);

            long masterKeyId = -1;
            if (cursor != null && cursor.moveToFirst()) {
                int masterKeyIdCol = cursor.getColumnIndex("sign");

                masterKeyId = cursor.getLong(masterKeyIdCol);
            }

            if (cursor != null) {
                cursor.close();
            }

            return (masterKeyId > 0);
        */
    }

    public static boolean hasSecretKeyByMasterKeyId(Context context, long masterKeyId) {
        Uri queryUri = KeyRings.buildSecretKeyRingUri(Long.toString(masterKeyId));
        // see if we can get our master key id back from the uri
        return getMasterKeyId(context, queryUri) == masterKeyId;
    }

    /**
     * Get master key id of key
     */
    public static long getMasterKeyId(Context context, Uri queryUri) {
        String[] projection = new String[]{KeyRings.MASTER_KEY_ID};
        Cursor cursor = context.getContentResolver().query(queryUri, projection, null, null, null);

        long masterKeyId = 0;
        try {
            if (cursor != null && cursor.moveToFirst()) {
                int masterKeyIdCol = cursor.getColumnIndexOrThrow(KeyRings.MASTER_KEY_ID);

                masterKeyId = cursor.getLong(masterKeyIdCol);
            }
        } finally {
            if (cursor != null) {
                cursor.close();
            }
        }

        return masterKeyId;
    }

    public static long getRowId(Context context, Uri queryUri) {
        String[] projection = new String[]{KeyRings._ID};
        Cursor cursor = context.getContentResolver().query(queryUri, projection, null, null, null);

        long rowId = 0;
        try {
            if (cursor != null && cursor.moveToFirst()) {
                int idCol = cursor.getColumnIndexOrThrow(KeyRings._ID);

                rowId = cursor.getLong(idCol);
            }
        } finally {
            if (cursor != null) {
                cursor.close();
            }
        }

        return rowId;
    }

    /**
     * Get fingerprint of key
     */
    public static byte[] getFingerprint(Context context, Uri queryUri) {
        String[] projection = new String[]{Keys.FINGERPRINT};
        Cursor cursor = context.getContentResolver().query(queryUri, projection, null, null, null);

        byte[] fingerprint = null;
        try {
            if (cursor != null && cursor.moveToFirst()) {
                int col = cursor.getColumnIndexOrThrow(Keys.FINGERPRINT);

                fingerprint = cursor.getBlob(col);
            }
        } finally {
            if (cursor != null) {
                cursor.close();
            }
        }

        // FALLBACK: If fingerprint is not in database, get it from key blob!
        // this could happen if the key was saved by a previous version of Keychain!
        if (fingerprint == null) {
            Log.d(Constants.TAG, "FALLBACK: fingerprint is not in database, get it from key blob!");

            // get master key id
            projection = new String[]{KeyRings.MASTER_KEY_ID};
            cursor = context.getContentResolver().query(queryUri, projection, null, null, null);
            long masterKeyId = 0;
            try {
                if (cursor != null && cursor.moveToFirst()) {
                    int col = cursor.getColumnIndexOrThrow(KeyRings.MASTER_KEY_ID);

                    masterKeyId = cursor.getLong(col);
                }
            } finally {
                if (cursor != null) {
                    cursor.close();
                }
            }

            PGPPublicKey key = ProviderHelper.getPGPPublicKeyRing(context, masterKeyId).getPublicKey();
            // if it is no public key get it from your own keys...
            if (key == null) {
                PGPSecretKey secretKey = ProviderHelper.getPGPSecretKeyRing(context, masterKeyId).getSecretKey();
                if (secretKey == null) {
                    Log.e(Constants.TAG, "Key could not be found!");
                    return null;
                }
                key = secretKey.getPublicKey();
            }

            fingerprint = key.getFingerprint();
        }

        return fingerprint;
    }

    public static ArrayList<String> getKeyRingsAsArmoredString(Context context, Uri uri,
                                                               long[] masterKeyIds) {
        ArrayList<String> output = new ArrayList<String>();

        if (masterKeyIds != null && masterKeyIds.length > 0) {

            Cursor cursor = getCursorWithSelectedKeyringMasterKeyIds(context, uri, masterKeyIds);

            if (cursor != null) {
                int masterIdCol = cursor.getColumnIndex(KeyRings.MASTER_KEY_ID);
                int dataCol = cursor.getColumnIndex(KeyRings.KEY_RING_DATA);
                if (cursor.moveToFirst()) {
                    do {
                        Log.d(Constants.TAG, "masterKeyId: " + cursor.getLong(masterIdCol));

                        // get actual keyring data blob and write it to ByteArrayOutputStream
                        try {
                            Object keyRing = null;
                            byte[] data = cursor.getBlob(dataCol);
                            if (data != null) {
                                keyRing = PgpConversionHelper.BytesToPGPKeyRing(data);
                            }

                            ByteArrayOutputStream bos = new ByteArrayOutputStream();
                            ArmoredOutputStream aos = new ArmoredOutputStream(bos);
                            aos.setHeader("Version", PgpHelper.getFullVersion(context));

                            if (keyRing instanceof PGPSecretKeyRing) {
                                aos.write(((PGPSecretKeyRing) keyRing).getEncoded());
                            } else if (keyRing instanceof PGPPublicKeyRing) {
                                aos.write(((PGPPublicKeyRing) keyRing).getEncoded());
                            }
                            aos.close();

                            String armoredKey = bos.toString("UTF-8");

                            Log.d(Constants.TAG, "armoredKey:" + armoredKey);

                            output.add(armoredKey);
                        } catch (IOException e) {
                            Log.e(Constants.TAG, "IOException", e);
                        }
                    } while (cursor.moveToNext());
                }
            }

            if (cursor != null) {
                cursor.close();
            }

        } else {
            Log.e(Constants.TAG, "No master keys given!");
        }

        if (output.size() > 0) {
            return output;
        } else {
            return null;
        }
    }

    public static byte[] getKeyRingsAsByteArray(Context context, Uri uri, long[] masterKeyIds) {
        ByteArrayOutputStream bos = new ByteArrayOutputStream();

        if (masterKeyIds != null && masterKeyIds.length > 0) {

            Cursor cursor = getCursorWithSelectedKeyringMasterKeyIds(context, uri, masterKeyIds);

            if (cursor != null) {
                int masterIdCol = cursor.getColumnIndex(KeyRings.MASTER_KEY_ID);
                int dataCol = cursor.getColumnIndex(KeyRings.KEY_RING_DATA);
                if (cursor.moveToFirst()) {
                    do {
                        Log.d(Constants.TAG, "masterKeyId: " + cursor.getLong(masterIdCol));

                        // get actual keyring data blob and write it to ByteArrayOutputStream
                        try {
                            bos.write(cursor.getBlob(dataCol));
                        } catch (IOException e) {
                            Log.e(Constants.TAG, "IOException", e);
                        }
                    } while (cursor.moveToNext());
                }
            }

            if (cursor != null) {
                cursor.close();
            }

        } else {
            Log.e(Constants.TAG, "No master keys given!");
        }

        return bos.toByteArray();
    }

    private static Cursor getCursorWithSelectedKeyringMasterKeyIds(Context context, Uri baseUri,
                                                                   long[] masterKeyIds) {
        Cursor cursor = null;
        if (masterKeyIds != null && masterKeyIds.length > 0) {

            String inMasterKeyList = KeyRings.MASTER_KEY_ID + " IN (";
            for (int i = 0; i < masterKeyIds.length; ++i) {
                if (i != 0) {
                    inMasterKeyList += ", ";
                }
                inMasterKeyList += DatabaseUtils.sqlEscapeString("" + masterKeyIds[i]);
            }
            inMasterKeyList += ")";

            cursor = context.getContentResolver().query(baseUri,
                    new String[]{KeyRings._ID, KeyRings.MASTER_KEY_ID, KeyRings.KEY_RING_DATA},
                    inMasterKeyList, null, null);
        }

        return cursor;
    }

    public static ArrayList<String> getRegisteredApiApps(Context context) {
        Cursor cursor = context.getContentResolver().query(ApiApps.CONTENT_URI, null, null, null,
                null);

        ArrayList<String> packageNames = new ArrayList<String>();
        if (cursor != null) {
            int packageNameCol = cursor.getColumnIndex(ApiApps.PACKAGE_NAME);
            if (cursor.moveToFirst()) {
                do {
                    packageNames.add(cursor.getString(packageNameCol));
                } while (cursor.moveToNext());
            }
        }

        if (cursor != null) {
            cursor.close();
        }

        return packageNames;
    }

    private static ContentValues contentValueForApiApps(AppSettings appSettings) {
        ContentValues values = new ContentValues();
        values.put(ApiApps.PACKAGE_NAME, appSettings.getPackageName());
        values.put(ApiApps.PACKAGE_SIGNATURE, appSettings.getPackageSignature());
        return values;
    }

    private static ContentValues contentValueForApiAccounts(AccountSettings accSettings) {
        ContentValues values = new ContentValues();
        values.put(KeychainContract.ApiAccounts.ACCOUNT_NAME, accSettings.getAccountName());
        values.put(KeychainContract.ApiAccounts.KEY_ID, accSettings.getKeyId());
        values.put(KeychainContract.ApiAccounts.COMPRESSION, accSettings.getCompression());
        values.put(KeychainContract.ApiAccounts.ENCRYPTION_ALGORITHM, accSettings.getEncryptionAlgorithm());
        values.put(KeychainContract.ApiAccounts.HASH_ALORITHM, accSettings.getHashAlgorithm());
        return values;
    }

    public static void insertApiApp(Context context, AppSettings appSettings) {
        context.getContentResolver().insert(KeychainContract.ApiApps.CONTENT_URI,
                contentValueForApiApps(appSettings));
    }

    public static void insertApiAccount(Context context, Uri uri, AccountSettings accSettings) {
        context.getContentResolver().insert(uri, contentValueForApiAccounts(accSettings));
    }

    public static void updateApiApp(Context context, AppSettings appSettings, Uri uri) {
        if (context.getContentResolver().update(uri, contentValueForApiApps(appSettings), null,
                null) <= 0) {
            throw new RuntimeException();
        }
    }

    public static void updateApiAccount(Context context, AccountSettings accSettings, Uri uri) {
        if (context.getContentResolver().update(uri, contentValueForApiAccounts(accSettings), null,
                null) <= 0) {
            throw new RuntimeException();
        }
    }

    /**
     * Must be an uri pointing to an account
     *
     * @param context
     * @param uri
     * @return
     */
    public static AppSettings getApiAppSettings(Context context, Uri uri) {
        AppSettings settings = null;

        Cursor cur = context.getContentResolver().query(uri, null, null, null, null);
        if (cur != null && cur.moveToFirst()) {
            settings = new AppSettings();
            settings.setPackageName(cur.getString(
                    cur.getColumnIndex(KeychainContract.ApiApps.PACKAGE_NAME)));
            settings.setPackageSignature(cur.getBlob(
                    cur.getColumnIndex(KeychainContract.ApiApps.PACKAGE_SIGNATURE)));
        }

        return settings;
    }

    public static AccountSettings getApiAccountSettings(Context context, Uri accountUri) {
        AccountSettings settings = null;

        Cursor cur = context.getContentResolver().query(accountUri, null, null, null, null);
        if (cur != null && cur.moveToFirst()) {
            settings = new AccountSettings();

            settings.setAccountName(cur.getString(
                    cur.getColumnIndex(KeychainContract.ApiAccounts.ACCOUNT_NAME)));
            settings.setKeyId(cur.getLong(
                    cur.getColumnIndex(KeychainContract.ApiAccounts.KEY_ID)));
            settings.setCompression(cur.getInt(
                    cur.getColumnIndexOrThrow(KeychainContract.ApiAccounts.COMPRESSION)));
            settings.setHashAlgorithm(cur.getInt(
                    cur.getColumnIndexOrThrow(KeychainContract.ApiAccounts.HASH_ALORITHM)));
            settings.setEncryptionAlgorithm(cur.getInt(
                    cur.getColumnIndexOrThrow(KeychainContract.ApiAccounts.ENCRYPTION_ALGORITHM)));
        }

        return settings;
    }

    public static Set<Long> getAllKeyIdsForApp(Context context, Uri uri) {
        Set<Long> keyIds = new HashSet<Long>();

        Cursor cursor = context.getContentResolver().query(uri, null, null, null, null);
        if (cursor != null) {
            int keyIdColumn = cursor.getColumnIndex(KeychainContract.ApiAccounts.KEY_ID);
            while (cursor.moveToNext()) {
                keyIds.add(cursor.getLong(keyIdColumn));
            }
        }

        return keyIds;
    }

    public static byte[] getApiAppSignature(Context context, String packageName) {
        Uri queryUri = ApiApps.buildByPackageNameUri(packageName);

        String[] projection = new String[]{ApiApps.PACKAGE_SIGNATURE};

        ContentResolver cr = context.getContentResolver();
        Cursor cursor = cr.query(queryUri, projection, null, null, null);

        byte[] signature = null;
        if (cursor != null && cursor.moveToFirst()) {
            int signatureCol = 0;

            signature = cursor.getBlob(signatureCol);
        }

        if (cursor != null) {
            cursor.close();
        }

        return signature;
    }
}<|MERGE_RESOLUTION|>--- conflicted
+++ resolved
@@ -209,14 +209,9 @@
     /**
      * Build ContentProviderOperation to add PGPPublicKey to database corresponding to a keyRing
      */
-<<<<<<< HEAD
     private static ContentProviderOperation buildPublicKeyOperations(Context context,
                                                                      long masterKeyId, PGPPublicKey key, int rank) throws IOException {
 
-=======
-    private static ContentProviderOperation buildPublicKeyOperations(
-        Context context, long keyRingRowId, PGPPublicKey key, int rank) throws IOException {
->>>>>>> 11b08c4d
         ContentValues values = new ContentValues();
         values.put(Keys.MASTER_KEY_ID, masterKeyId);
         values.put(Keys.RANK, rank);
@@ -236,87 +231,25 @@
         if (expiryDate != null) {
             values.put(Keys.EXPIRY, expiryDate.getTime() / 1000);
         }
-<<<<<<< HEAD
-=======
-        values.put(Keys.KEY_RING_ROW_ID, keyRingRowId);
-        values.put(Keys.KEY_DATA, key.getEncoded());
-        values.put(Keys.RANK, rank);
-        values.put(Keys.FINGERPRINT, key.getFingerprint());
-
-        Uri uri = Keys.buildPublicKeysUri(Long.toString(keyRingRowId));
+
+        Uri uri = Keys.buildKeysUri(Long.toString(masterKeyId));
 
         return ContentProviderOperation.newInsert(uri).withValues(values).build();
     }
 
     /**
-     * Build ContentProviderOperation to add PublicUserIds to database corresponding to a keyRing
-     */
-    private static ContentProviderOperation buildPublicUserIdOperations(
-        Context context, long keyRingRowId, String userId, int rank) {
-        ContentValues values = new ContentValues();
-        values.put(UserIds.KEY_RING_ROW_ID, keyRingRowId);
-        values.put(UserIds.USER_ID, userId);
-        values.put(UserIds.RANK, rank);
->>>>>>> 11b08c4d
-
-        Uri uri = Keys.buildKeysUri(Long.toString(masterKeyId));
-
-        return ContentProviderOperation.newInsert(uri).withValues(values).build();
-    }
-
-    /**
      * Build ContentProviderOperation to add PGPSecretKey to database corresponding to a keyRing
      */
-<<<<<<< HEAD
     private static ContentProviderOperation buildSecretKeyOperations(Context context,
                                                                      long masterKeyId, PGPSecretKey key, int rank) throws IOException {
         return buildPublicKeyOperations(context, masterKeyId, key.getPublicKey(), rank);
-=======
-    private static ContentProviderOperation buildSecretKeyOperations(
-        Context context, long keyRingRowId, PGPSecretKey key, int rank) throws IOException {
-        ContentValues values = new ContentValues();
-
-        boolean hasPrivate = true;
-        if (key.isMasterKey()) {
-            if (key.isPrivateKeyEmpty()) {
-                hasPrivate = false;
-            }
-        }
-
-        values.put(Keys.KEY_ID, key.getKeyID());
-        values.put(Keys.IS_MASTER_KEY, key.isMasterKey());
-        values.put(Keys.ALGORITHM, key.getPublicKey().getAlgorithm());
-        values.put(Keys.KEY_SIZE, key.getPublicKey().getBitStrength());
-        values.put(Keys.CAN_CERTIFY, (PgpKeyHelper.isCertificationKey(key) && hasPrivate));
-        values.put(Keys.CAN_SIGN, (PgpKeyHelper.isSigningKey(key) && hasPrivate));
-        values.put(Keys.CAN_ENCRYPT, PgpKeyHelper.isEncryptionKey(key));
-        values.put(Keys.IS_REVOKED, key.getPublicKey().isRevoked());
-        values.put(Keys.CREATION, PgpKeyHelper.getCreationDate(key).getTime() / 1000);
-        Date expiryDate = PgpKeyHelper.getExpiryDate(key);
-        if (expiryDate != null) {
-            values.put(Keys.EXPIRY, expiryDate.getTime() / 1000);
-        }
-        values.put(Keys.KEY_RING_ROW_ID, keyRingRowId);
-        values.put(Keys.KEY_DATA, key.getEncoded());
-        values.put(Keys.RANK, rank);
-        values.put(Keys.FINGERPRINT, key.getPublicKey().getFingerprint());
-
-        Uri uri = Keys.buildSecretKeysUri(Long.toString(keyRingRowId));
-
-        return ContentProviderOperation.newInsert(uri).withValues(values).build();
->>>>>>> 11b08c4d
     }
 
     /**
      * Build ContentProviderOperation to add PublicUserIds to database corresponding to a keyRing
      */
-<<<<<<< HEAD
     private static ContentProviderOperation buildUserIdOperations(Context context,
                                                                   long masterKeyId, String userId, int rank) {
-=======
-    private static ContentProviderOperation buildSecretUserIdOperations(
-        Context context, long keyRingRowId, String userId, int rank) {
->>>>>>> 11b08c4d
         ContentValues values = new ContentValues();
         values.put(UserIds.MASTER_KEY_ID, masterKeyId);
         values.put(UserIds.USER_ID, userId);
@@ -366,7 +299,6 @@
 
         return false;
 
-<<<<<<< HEAD
         /*
             String[] projection = new String[]{
                     KeyRings.MASTER_KEY_ID,
@@ -375,17 +307,6 @@
                             + KeychainDatabase.Tables.KEY_RINGS + "." + KeyRings._ID
                             + " AND sign_keys." + Keys.CAN_CERTIFY + " = '1' AND " + Keys.IS_MASTER_KEY
                             + " = 1) AS sign",};
-=======
-    public static boolean getMasterKeyCanCertify(Context context, Uri queryUri) {
-        String[] projection = new String[] {
-                KeyRings.MASTER_KEY_ID,
-                "(SELECT COUNT(sign_keys." + Keys._ID + ") FROM " + Tables.KEYS
-                        + " AS sign_keys WHERE sign_keys." + Keys.KEY_RING_ROW_ID + " = "
-                        + KeychainDatabase.Tables.KEY_RINGS + "." + KeyRings._ID
-                        + " AND sign_keys." + Keys.CAN_CERTIFY + " = '1' AND " + Keys.IS_MASTER_KEY
-                        + " = 1) AS sign",
-        };
->>>>>>> 11b08c4d
 
             ContentResolver cr = context.getContentResolver();
             Cursor cursor = cr.query(queryUri, projection, null, null, null);
