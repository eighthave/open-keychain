--- conflicted
+++ resolved
@@ -17,7 +17,6 @@
 
 package org.sufficientlysecure.keychain.pgp;
 
-<<<<<<< HEAD
 import java.io.IOException;
 import java.math.BigInteger;
 import java.security.InvalidAlgorithmParameterException;
@@ -31,10 +30,7 @@
 import java.util.GregorianCalendar;
 import java.util.Iterator;
 import java.util.TimeZone;
-
-=======
 import android.content.Context;
->>>>>>> 68668fd4
 import org.spongycastle.bcpg.CompressionAlgorithmTags;
 import org.spongycastle.bcpg.HashAlgorithmTags;
 import org.spongycastle.bcpg.SymmetricKeyAlgorithmTags;
@@ -52,14 +48,12 @@
 import org.sufficientlysecure.keychain.R;
 import org.sufficientlysecure.keychain.pgp.exception.PgpGeneralException;
 import org.sufficientlysecure.keychain.provider.ProviderHelper;
-<<<<<<< HEAD
 import org.sufficientlysecure.keychain.service.SaveKeyringParcel;
 import org.sufficientlysecure.keychain.util.Primes;
 import org.sufficientlysecure.keychain.util.ProgressDialogUpdater;
 
 import android.content.Context;
 import android.util.Pair;
-=======
 import org.sufficientlysecure.keychain.util.IterableIterator;
 import org.sufficientlysecure.keychain.util.Log;
 import org.sufficientlysecure.keychain.util.Primes;
@@ -74,7 +68,6 @@
 import java.util.Iterator;
 import java.util.List;
 import java.util.TimeZone;
->>>>>>> 68668fd4
 
 public class PgpKeyOperation {
     private final Context mContext;
@@ -108,25 +101,6 @@
         }
     }
 
-<<<<<<< HEAD
-=======
-    /**
-     * Creates new secret key.
-     *
-     * @param algorithmChoice
-     * @param keySize
-     * @param passphrase
-     * @param isMasterKey
-     * @return
-     * @throws NoSuchAlgorithmException
-     * @throws PGPException
-     * @throws NoSuchProviderException
-     * @throws PgpGeneralException
-     * @throws InvalidAlgorithmParameterException
-     */
-
-    // TODO: key flags?
->>>>>>> 68668fd4
     public PGPSecretKey createKey(int algorithmChoice, int keySize, String passphrase,
                                   boolean isMasterKey)
             throws NoSuchAlgorithmException, PGPException, NoSuchProviderException,
@@ -193,23 +167,12 @@
                 PGPEncryptedData.CAST5, sha1Calc)
                 .setProvider(Constants.BOUNCY_CASTLE_PROVIDER_NAME).build(passphrase.toCharArray());
 
-<<<<<<< HEAD
         return  new PGPSecretKey(keyPair.getPrivateKey(), keyPair.getPublicKey(),
             sha1Calc, isMasterKey, keyEncryptor);
-=======
-        PGPSecretKey secKey = new PGPSecretKey(keyPair.getPrivateKey(), keyPair.getPublicKey(),
-                sha1Calc, isMasterKey, keyEncryptor);
->>>>>>> 68668fd4
-
     }
 
     public void changeSecretKeyPassphrase(PGPSecretKeyRing keyRing, String oldPassPhrase,
-<<<<<<< HEAD
-            String newPassPhrase) throws IOException, PGPException {
-=======
-                                          String newPassPhrase) throws IOException, PGPException,
-            NoSuchProviderException {
->>>>>>> 68668fd4
+            							  String newPassPhrase) throws IOException, PGPException {
 
         updateProgress(R.string.progress_building_key, 0, 100);
         if (oldPassPhrase == null) {
@@ -235,7 +198,6 @@
 
     }
 
-<<<<<<< HEAD
     private void buildNewSecretKey(ArrayList<String> userIds, ArrayList<PGPSecretKey> keys, ArrayList<GregorianCalendar> keysExpiryDates, ArrayList<Integer> keysUsages, String newPassPhrase, String oldPassPhrase) throws PgpGeneralException,
             PGPException, SignatureException, IOException {
 
@@ -257,172 +219,23 @@
         updateProgress(R.string.progress_certifying_master_key, 20, 100);
         int user_id_index = 0;
         for (String userId : userIds) {
-                PGPContentSignerBuilder signerBuilder = new JcaPGPContentSignerBuilder(
-                        masterPublicKey.getAlgorithm(), HashAlgorithmTags.SHA1)
-                        .setProvider(Constants.BOUNCY_CASTLE_PROVIDER_NAME);
-                PGPSignatureGenerator sGen = new PGPSignatureGenerator(signerBuilder);
-
-                sGen.init(PGPSignature.POSITIVE_CERTIFICATION, masterPrivateKey);
-
-                PGPSignature certification = sGen.generateCertification(userId, masterPublicKey);
-                masterPublicKey = PGPPublicKey.addCertification(masterPublicKey, userId, certification);
+            PGPContentSignerBuilder signerBuilder = new JcaPGPContentSignerBuilder(
+                    masterPublicKey.getAlgorithm(), HashAlgorithmTags.SHA1)
+                    .setProvider(Constants.BOUNCY_CASTLE_PROVIDER_NAME);
+            PGPSignatureGenerator sGen = new PGPSignatureGenerator(signerBuilder);
+
+            sGen.init(PGPSignature.POSITIVE_CERTIFICATION, masterPrivateKey);
+
+            PGPSignature certification = sGen.generateCertification(userId, masterPublicKey);
+            masterPublicKey = PGPPublicKey.addCertification(masterPublicKey, userId, certification);
             user_id_index++;
         }
-=======
-    public void buildSecretKey(ArrayList<String> userIds, ArrayList<PGPSecretKey> keys,
-                               ArrayList<Integer> keysUsages, ArrayList<GregorianCalendar> keysExpiryDates,
-                               PGPPublicKey oldPublicKey, String oldPassPhrase,
-                               String newPassPhrase) throws PgpGeneralException, NoSuchProviderException,
-            PGPException, NoSuchAlgorithmException, SignatureException, IOException {
-
-        Log.d(Constants.TAG, "userIds: " + userIds.toString());
-
-        updateProgress(R.string.progress_building_key, 0, 100);
-
-        if (oldPassPhrase == null) {
-            oldPassPhrase = "";
-        }
-        if (newPassPhrase == null) {
-            newPassPhrase = "";
-        }
-
-        updateProgress(R.string.progress_preparing_master_key, 10, 100);
-
-        // prepare keyring generator with given master public and secret key
-        PGPKeyRingGenerator keyGen;
-        PGPPublicKey masterPublicKey; {
-
-            String mainUserId = userIds.get(0);
-
-            // prepare the master key pair
-            PGPKeyPair masterKeyPair; {
-
-                PGPSecretKey masterKey = keys.get(0);
-
-                // this removes all userIds and certifications previously attached to the masterPublicKey
-                PGPPublicKey tmpKey = masterKey.getPublicKey();
-                masterPublicKey = new PGPPublicKey(tmpKey.getAlgorithm(),
-                        tmpKey.getKey(new BouncyCastleProvider()), tmpKey.getCreationTime());
-
-                // already done by code above:
-                // PGPPublicKey masterPublicKey = masterKey.getPublicKey();
-                // // Somehow, the PGPPublicKey already has an empty certification attached to it when the
-                // // keyRing is generated the first time, we remove that when it exists, before adding the
-                // new
-                // // ones
-                // PGPPublicKey masterPublicKeyRmCert = PGPPublicKey.removeCertification(masterPublicKey,
-                // "");
-                // if (masterPublicKeyRmCert != null) {
-                // masterPublicKey = masterPublicKeyRmCert;
-                // }
-
-                PBESecretKeyDecryptor keyDecryptor = new JcePBESecretKeyDecryptorBuilder().setProvider(
-                        Constants.BOUNCY_CASTLE_PROVIDER_NAME).build(oldPassPhrase.toCharArray());
-                PGPPrivateKey masterPrivateKey = masterKey.extractPrivateKey(keyDecryptor);
-
-                updateProgress(R.string.progress_certifying_master_key, 20, 100);
-
-                // re-add old certificates, or create new ones for new uids
-                for (String userId : userIds) {
-                    // re-add certs for this uid, take a note if self-signed cert is in there
-                    boolean foundSelfSign = false;
-                    Iterator<PGPSignature> it = tmpKey.getSignaturesForID(userId);
-                    if(it != null) for(PGPSignature sig : new IterableIterator<PGPSignature>(it)) {
-                        if(sig.getKeyID() == masterPublicKey.getKeyID()) {
-                            // already have a self sign? skip this other one, then.
-                            // note: PGPKeyRingGenerator adds one cert for the main user id, which
-                            // will lead to duplicates. unfortunately, if we add any other here
-                            // first, that will change the main user id order...
-                            if(foundSelfSign)
-                                continue;
-                            foundSelfSign = true;
-                        }
-                        Log.d(Constants.TAG, "adding old sig for " + userId + " from "
-                                + PgpKeyHelper.convertKeyIdToHex(sig.getKeyID()));
-                        masterPublicKey = PGPPublicKey.addCertification(masterPublicKey, userId, sig);
-                    }
-
-                    // there was an old self-signed certificate for this uid
-                    if(foundSelfSign)
-                        continue;
-
-                    Log.d(Constants.TAG, "generating self-signed cert for " + userId);
-
-                    PGPContentSignerBuilder signerBuilder = new JcaPGPContentSignerBuilder(
-                            masterPublicKey.getAlgorithm(), HashAlgorithmTags.SHA1)
-                            .setProvider(Constants.BOUNCY_CASTLE_PROVIDER_NAME);
-                    PGPSignatureGenerator sGen = new PGPSignatureGenerator(signerBuilder);
-
-                    sGen.init(PGPSignature.POSITIVE_CERTIFICATION, masterPrivateKey);
-
-                    PGPSignature certification = sGen.generateCertification(userId, masterPublicKey);
-
-                    masterPublicKey = PGPPublicKey.addCertification(masterPublicKey, userId, certification);
-                }
-
-                masterKeyPair = new PGPKeyPair(masterPublicKey, masterPrivateKey);
-            }
-
-            PGPSignatureSubpacketGenerator hashedPacketsGen;
-            PGPSignatureSubpacketGenerator unhashedPacketsGen; {
-
-                hashedPacketsGen = new PGPSignatureSubpacketGenerator();
-                unhashedPacketsGen = new PGPSignatureSubpacketGenerator();
-
-                int usageId = keysUsages.get(0);
-                boolean canEncrypt =
-                        (usageId == Id.choice.usage.encrypt_only || usageId == Id.choice.usage.sign_and_encrypt);
-
-                int keyFlags = KeyFlags.CERTIFY_OTHER | KeyFlags.SIGN_DATA;
-                if (canEncrypt) {
-                    keyFlags |= KeyFlags.ENCRYPT_COMMS | KeyFlags.ENCRYPT_STORAGE;
-                }
-                hashedPacketsGen.setKeyFlags(true, keyFlags);
-
-                hashedPacketsGen.setPreferredSymmetricAlgorithms(true, PREFERRED_SYMMETRIC_ALGORITHMS);
-                hashedPacketsGen.setPreferredHashAlgorithms(true, PREFERRED_HASH_ALGORITHMS);
-                hashedPacketsGen.setPreferredCompressionAlgorithms(true, PREFERRED_COMPRESSION_ALGORITHMS);
-
-                if (keysExpiryDates.get(0) != null) {
-                    GregorianCalendar creationDate = new GregorianCalendar(TimeZone.getTimeZone("UTC"));
-                    creationDate.setTime(masterPublicKey.getCreationTime());
-                    GregorianCalendar expiryDate = keysExpiryDates.get(0);
-                    //note that the below, (a/c) - (b/c) is *not* the same as (a - b) /c
-                    //here we purposefully ignore partial days in each date - long type has no fractional part!
-                    long numDays =
-                            (expiryDate.getTimeInMillis() / 86400000) - (creationDate.getTimeInMillis() / 86400000);
-                    if (numDays <= 0) {
-                        throw new PgpGeneralException(
-                                mContext.getString(R.string.error_expiry_must_come_after_creation));
-                    }
-                    hashedPacketsGen.setKeyExpirationTime(false, numDays * 86400);
-                } else {
-                    //do this explicitly, although since we're rebuilding,
-                    hashedPacketsGen.setKeyExpirationTime(false, 0);
-                    //this happens anyway
-                }
-            }
-
-            updateProgress(R.string.progress_building_master_key, 30, 100);
-
-            // define hashing and signing algos
-            PGPDigestCalculator sha1Calc = new JcaPGPDigestCalculatorProviderBuilder().build().get(
-                    HashAlgorithmTags.SHA1);
-            PGPContentSignerBuilder certificationSignerBuilder = new JcaPGPContentSignerBuilder(
-                    masterKeyPair.getPublicKey().getAlgorithm(), HashAlgorithmTags.SHA1);
->>>>>>> 68668fd4
-
-            // Build key encrypter based on passphrase
-            PBESecretKeyEncryptor keyEncryptor = new JcePBESecretKeyEncryptorBuilder(
-                    PGPEncryptedData.CAST5, sha1Calc)
-                    .setProvider(Constants.BOUNCY_CASTLE_PROVIDER_NAME).build(
-                            newPassPhrase.toCharArray());
-
-            keyGen = new PGPKeyRingGenerator(PGPSignature.POSITIVE_CERTIFICATION,
-                    masterKeyPair, mainUserId, sha1Calc, hashedPacketsGen.generate(),
-                    unhashedPacketsGen.generate(), certificationSignerBuilder, keyEncryptor);
-
-<<<<<<< HEAD
+
+        PGPKeyPair masterKeyPair = new PGPKeyPair(masterPublicKey, masterPrivateKey);
+
+        PGPSignatureSubpacketGenerator hashedPacketsGen = new PGPSignatureSubpacketGenerator();
+        PGPSignatureSubpacketGenerator unhashedPacketsGen = new PGPSignatureSubpacketGenerator();
+
         hashedPacketsGen.setKeyFlags(true, usageId);
 
         hashedPacketsGen.setPreferredSymmetricAlgorithms(true, PREFERRED_SYMMETRIC_ALGORITHMS);
@@ -461,9 +274,6 @@
         PGPKeyRingGenerator keyGen = new PGPKeyRingGenerator(PGPSignature.POSITIVE_CERTIFICATION,
                 masterKeyPair, mainUserId, sha1Calc, hashedPacketsGen.generate(),
                 unhashedPacketsGen.generate(), certificationSignerBuilder, keyEncryptor);
-=======
-        }
->>>>>>> 68668fd4
 
         updateProgress(R.string.progress_adding_sub_keys, 40, 100);
 
@@ -473,29 +283,19 @@
             PGPSecretKey subKey = keys.get(i);
             PGPPublicKey subPublicKey = subKey.getPublicKey();
 
-            PBESecretKeyDecryptor keyDecryptor = new JcePBESecretKeyDecryptorBuilder()
+            PBESecretKeyDecryptor keyDecryptor2 = new JcePBESecretKeyDecryptorBuilder()
                     .setProvider(Constants.BOUNCY_CASTLE_PROVIDER_NAME).build(
                             oldPassPhrase.toCharArray());
-            PGPPrivateKey subPrivateKey = subKey.extractPrivateKey(keyDecryptor);
+            PGPPrivateKey subPrivateKey = subKey.extractPrivateKey(keyDecryptor2);
 
             // TODO: now used without algorithm and creation time?! (APG 1)
             PGPKeyPair subKeyPair = new PGPKeyPair(subPublicKey, subPrivateKey);
 
-            PGPSignatureSubpacketGenerator hashedPacketsGen = new PGPSignatureSubpacketGenerator();
-            PGPSignatureSubpacketGenerator unhashedPacketsGen = new PGPSignatureSubpacketGenerator();
-
-<<<<<<< HEAD
+            hashedPacketsGen = new PGPSignatureSubpacketGenerator();
+            unhashedPacketsGen = new PGPSignatureSubpacketGenerator();
+
             usageId = keysUsages.get(i);
             canSign = (usageId & KeyFlags.SIGN_DATA) > 0; //todo - separate function for this
-=======
-            int keyFlags = 0;
-
-            int usageId = keysUsages.get(i);
-            boolean canSign =
-                    (usageId == Id.choice.usage.sign_only || usageId == Id.choice.usage.sign_and_encrypt);
-            boolean canEncrypt =
-                    (usageId == Id.choice.usage.encrypt_only || usageId == Id.choice.usage.sign_and_encrypt);
->>>>>>> 68668fd4
             if (canSign) {
                 Date todayDate = new Date(); //both sig times the same
                 // cross-certify signing keys
@@ -520,20 +320,12 @@
                 GregorianCalendar expiryDate = keysExpiryDates.get(i);
                 //note that the below, (a/c) - (b/c) is *not* the same as (a - b) /c
                 //here we purposefully ignore partial days in each date - long type has no fractional part!
-                long numDays =
-                        (expiryDate.getTimeInMillis() / 86400000) - (creationDate.getTimeInMillis() / 86400000);
-                if (numDays <= 0) {
-                    throw new PgpGeneralException
-                            (mContext.getString(R.string.error_expiry_must_come_after_creation));
-                }
+                long numDays = (expiryDate.getTimeInMillis() / 86400000) - (creationDate.getTimeInMillis() / 86400000);
+                if (numDays <= 0)
+                    throw new PgpGeneralException(mContext.getString(R.string.error_expiry_must_come_after_creation));
                 hashedPacketsGen.setKeyExpirationTime(false, numDays * 86400);
             } else {
-<<<<<<< HEAD
                 hashedPacketsGen.setKeyExpirationTime(false, 0); //do this explicitly, although since we're rebuilding,
-=======
-                //do this explicitly, although since we're rebuilding,
-                hashedPacketsGen.setKeyExpirationTime(false, 0);
->>>>>>> 68668fd4
                 //this happens anyway
             }
 
@@ -543,37 +335,7 @@
         PGPSecretKeyRing secretKeyRing = keyGen.generateSecretKeyRing();
         PGPPublicKeyRing publicKeyRing = keyGen.generatePublicKeyRing();
 
-        updateProgress(R.string.progress_re_adding_certs, 80, 100);
-
-        // re-add certificates from old public key
-        // TODO: this only takes care of user id certificates, what about others?
-        PGPPublicKey pubkey = publicKeyRing.getPublicKey();
-        for(String uid : new IterableIterator<String>(pubkey.getUserIDs())) {
-            for(PGPSignature sig : new IterableIterator<PGPSignature>(oldPublicKey.getSignaturesForID(uid), true)) {
-                // but skip self certificates
-                if(sig.getKeyID() == pubkey.getKeyID())
-                    continue;
-                pubkey = PGPPublicKey.addCertification(pubkey, uid, sig);
-            }
-        }
-        publicKeyRing = PGPPublicKeyRing.insertPublicKey(publicKeyRing, pubkey);
-
         updateProgress(R.string.progress_saving_key_ring, 90, 100);
-
-        /* additional handy debug info
-        Log.d(Constants.TAG, " ------- in private key -------");
-        for(String uid : new IterableIterator<String>(secretKeyRing.getPublicKey().getUserIDs())) {
-            for(PGPSignature sig : new IterableIterator<PGPSignature>(secretKeyRing.getPublicKey().getSignaturesForID(uid))) {
-                Log.d(Constants.TAG, "sig: " + PgpKeyHelper.convertKeyIdToHex(sig.getKeyID()) + " for " + uid);
-            }
-        }
-        Log.d(Constants.TAG, " ------- in public key -------");
-        for(String uid : new IterableIterator<String>(publicKeyRing.getPublicKey().getUserIDs())) {
-            for(PGPSignature sig : new IterableIterator<PGPSignature>(publicKeyRing.getPublicKey().getSignaturesForID(uid))) {
-                Log.d(Constants.TAG, "sig: " + PgpKeyHelper.convertKeyIdToHex(sig.getKeyID()) + " for " + uid);
-            }
-        }
-        */
 
         ProviderHelper.saveKeyRing(mContext, secretKeyRing);
         ProviderHelper.saveKeyRing(mContext, publicKeyRing);
@@ -581,8 +343,7 @@
         updateProgress(R.string.progress_done, 100, 100);
     }
 
-<<<<<<< HEAD
-    public void buildSecretKey(SaveKeyringParcel saveParcel) throws PgpGeneralException,
+    public void buildSecretKey (SaveKeyringParcel saveParcel)throws PgpGeneralException,
             PGPException, SignatureException, IOException {
 
         updateProgress(R.string.progress_building_key, 0, 100);
@@ -624,7 +385,7 @@
         Todo
             identify more things which need to be preserved - e.g. trust levels?
                     user attributes
-         */
+        */
 
         if (saveParcel.deletedKeys != null) {
             for (PGPSecretKey dKey : saveParcel.deletedKeys) {
@@ -783,7 +544,7 @@
                 unhashedPacketsGen.generate(), certificationSignerBuilder, keyEncryptor);
 
         for (int i = 1; i < saveParcel.keys.size(); ++i) {
-            updateProgress(40 + 50 * i/ saveParcel.keys.size(), 100);
+            updateProgress(40 + 50 * i / saveParcel.keys.size(), 100);
             if (saveParcel.moddedKeys[i]) {
                 PGPSecretKey subKey = saveParcel.keys.get(i);
                 PGPPublicKey subPublicKey = subKey.getPublicKey();
@@ -795,8 +556,8 @@
                                     "".toCharArray());
                 } else {
                     keyDecryptor2 = new JcePBESecretKeyDecryptorBuilder()
-                        .setProvider(Constants.BOUNCY_CASTLE_PROVIDER_NAME).build(
-                                saveParcel.oldPassPhrase.toCharArray());
+                            .setProvider(Constants.BOUNCY_CASTLE_PROVIDER_NAME).build(
+                                    saveParcel.oldPassPhrase.toCharArray());
                 }
                 PGPPrivateKey subPrivateKey = subKey.extractPrivateKey(keyDecryptor2);
                 PGPKeyPair subKeyPair = new PGPKeyPair(subPublicKey, subPrivateKey);
@@ -879,28 +640,37 @@
         mKR = PGPSecretKeyRing.copyWithNewPassword(mKR, keyDecryptor, keyEncryptorNew);
         updateProgress(R.string.progress_saving_key_ring, 90, 100);
 
+        /* additional handy debug info
+
+        Log.d(Constants.TAG, " ------- in private key -------");
+
+        for(String uid : new IterableIterator<String>(secretKeyRing.getPublicKey().getUserIDs())) {
+            for(PGPSignature sig : new IterableIterator<PGPSignature>(secretKeyRing.getPublicKey().getSignaturesForID(uid))) {
+                Log.d(Constants.TAG, "sig: " + PgpKeyHelper.convertKeyIdToHex(sig.getKeyID()) + " for " + uid);
+             }
+
+        }
+
+        Log.d(Constants.TAG, " ------- in public key -------");
+
+        for(String uid : new IterableIterator<String>(publicKeyRing.getPublicKey().getUserIDs())) {
+            for(PGPSignature sig : new IterableIterator<PGPSignature>(publicKeyRing.getPublicKey().getSignaturesForID(uid))) {
+                Log.d(Constants.TAG, "sig: " + PgpKeyHelper.convertKeyIdToHex(sig.getKeyID()) + " for " + uid);
+            }
+        }
+
+        */
+
+
         ProviderHelper.saveKeyRing(mContext, mKR);
         ProviderHelper.saveKeyRing(mContext, pKR);
 
         updateProgress(R.string.progress_done, 100, 100);
     }
 
-    public PGPPublicKeyRing certifyKey(long masterKeyId, long pubKeyId, String passphrase)
-            throws PgpGeneralException, PGPException, SignatureException {
-=======
-    /**
-     * Certify the given pubkeyid with the given masterkeyid.
-     *
-     * @param masterKeyId Certifying key, must be available as secret key
-     * @param pubKeyId ID of public key to certify
-     * @param userIds User IDs to certify, must not be null or empty
-     * @param passphrase Passphrase of the secret key
-     * @return A keyring with added certifications
-     */
     public PGPPublicKeyRing certifyKey(long masterKeyId, long pubKeyId, List<String> userIds, String passphrase)
             throws PgpGeneralException, NoSuchAlgorithmException, NoSuchProviderException,
             PGPException, SignatureException {
->>>>>>> 68668fd4
         if (passphrase == null) {
             throw new PgpGeneralException("Unable to obtain passphrase");
         } else {
