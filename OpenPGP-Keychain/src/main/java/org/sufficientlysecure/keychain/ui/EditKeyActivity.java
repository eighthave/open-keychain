--- conflicted
+++ resolved
@@ -48,11 +48,8 @@
 import org.sufficientlysecure.keychain.util.IterableIterator;
 import org.sufficientlysecure.keychain.util.Log;
 
-<<<<<<< HEAD
 import android.app.AlertDialog;
-=======
 import android.app.Activity;
->>>>>>> 59067f9f
 import android.app.ProgressDialog;
 import android.content.Context;
 import android.content.DialogInterface;
@@ -178,12 +175,8 @@
     private void handleActionCreateKey(Intent intent) {
         Bundle extras = intent.getExtras();
 
-<<<<<<< HEAD
-        mCurrentPassPhrase = "";
+        mCurrentPassphrase = "";
         mIsBrandNewKeyring = true;
-=======
-        mCurrentPassphrase = "";
->>>>>>> 59067f9f
 
         if (extras != null) {
             // if userId is given, prefill the fields
@@ -306,14 +299,8 @@
             @Override
             public void handleMessage(Message message) {
                 if (message.what == PassphraseDialogFragment.MESSAGE_OKAY) {
-<<<<<<< HEAD
-                    mCurrentPassPhrase = PassphraseCacheService.getCachedPassphrase(
+                    mCurrentPassphrase = PassphraseCacheService.getCachedPassphrase(
                             EditKeyActivity.this, masterKeyId);
-=======
-                    String passphrase = PassphraseCacheService.getCachedPassphrase(
-                            EditKeyActivity.this, masterKeyId);
-                    mCurrentPassphrase = passphrase;
->>>>>>> 59067f9f
                     finallySaveClicked();
                 }
             }
@@ -563,7 +550,6 @@
                     throw new PgpGeneralException(this.getString(R.string.set_a_passphrase));
                 }
 
-<<<<<<< HEAD
                 String passphrase;
                 if (mIsPassPhraseSet)
                     passphrase = PassphraseCacheService.getCachedPassphrase(this, masterKeyId);
@@ -572,24 +558,12 @@
                 if (passphrase == null) {
                     showPassphraseDialog(masterKeyId);
                 } else {
-                    mCurrentPassPhrase = passphrase;
+                    mCurrentPassphrase = passphrase;
                     finallySaveClicked();
                 }
             } catch (PgpGeneralException e) {
                 Toast.makeText(this, getString(R.string.error_message, e.getMessage()),
                         Toast.LENGTH_SHORT).show();
-=======
-            String passphrase = null;
-            if (mIsPassPhraseSet)
-                passphrase = PassphraseCacheService.getCachedPassphrase(this, masterKeyId);
-            else
-                passphrase = "";
-            if (passphrase == null) {
-                showPassphraseDialog(masterKeyId, masterCanSign);
-            } else {
-                mCurrentPassphrase = passphrase;
-                finallySaveClicked();
->>>>>>> 59067f9f
             }
         }
     }
@@ -620,29 +594,14 @@
             saveParams.keysExpiryDates = getKeysExpiryDates(mKeysView);
             saveParams.keysUsages = getKeysUsages(mKeysView);
             saveParams.newPassPhrase = mNewPassPhrase;
-            saveParams.oldPassPhrase = mCurrentPassPhrase;
+            saveParams.oldPassPhrase = mCurrentPassphrase;
             saveParams.newKeys = toPrimitiveArray(mKeysView.getNewKeysArray());
             saveParams.keys = getKeys(mKeysView);
 
 
             // fill values for this action
             Bundle data = new Bundle();
-<<<<<<< HEAD
-=======
-            data.putString(KeychainIntentService.SAVE_KEYRING_CURRENT_PASSPHRASE,
-                    mCurrentPassphrase);
-            data.putString(KeychainIntentService.SAVE_KEYRING_NEW_PASSPHRASE, mNewPassPhrase);
-            data.putStringArrayList(KeychainIntentService.SAVE_KEYRING_USER_IDS,
-                    getUserIds(mUserIdsView));
-            ArrayList<PGPSecretKey> keys = getKeys(mKeysView);
-            data.putByteArray(KeychainIntentService.SAVE_KEYRING_KEYS,
-                    PgpConversionHelper.PGPSecretKeyArrayListToBytes(keys));
-            data.putIntegerArrayList(KeychainIntentService.SAVE_KEYRING_KEYS_USAGES,
-                    getKeysUsages(mKeysView));
-            data.putSerializable(KeychainIntentService.SAVE_KEYRING_KEYS_EXPIRY_DATES,
-                    getKeysExpiryDates(mKeysView));
-            data.putLong(KeychainIntentService.SAVE_KEYRING_MASTER_KEY_ID, getMasterKeyId());
->>>>>>> 59067f9f
+
             data.putBoolean(KeychainIntentService.SAVE_KEYRING_CAN_SIGN, masterCanSign);
             data.putParcelable(KeychainIntentService.SAVE_KEYRING_PARCEL, saveParams);
 
